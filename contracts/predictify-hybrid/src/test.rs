--- conflicted
+++ resolved
@@ -141,15 +141,8 @@
         String::from_str(&test.env, "no"),
     ];
 
-<<<<<<< HEAD
-    //Create market
-
-    client.create_market(
-=======
-
     // Create market
     let market_id = client.create_market(
->>>>>>> 3318cae1
         &test.admin,
         &String::from_str(&test.env, "Will BTC go above $25,000 by December 31?"),
         &outcomes,
@@ -507,13 +500,7 @@
 #[test]
 fn test_market_creation_data() {
     let test = PredictifyTest::setup();
-<<<<<<< HEAD
-    test.create_test_market();
-
-=======
-    let market_id = test.create_test_market();
-    
->>>>>>> 3318cae1
+    let market_id = test.create_test_market();
     let market = test.env.as_contract(&test.contract_id, || {
         test.env
             .storage()
@@ -568,13 +555,7 @@
 #[test]
 fn test_oracle_configuration() {
     let test = PredictifyTest::setup();
-<<<<<<< HEAD
-    test.create_test_market();
-
-=======
-    let market_id = test.create_test_market();
-    
->>>>>>> 3318cae1
+    let market_id = test.create_test_market();
     let market = test.env.as_contract(&test.contract_id, || {
         test.env
             .storage()
