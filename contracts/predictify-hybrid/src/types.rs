<<<<<<< HEAD
#![allow(dead_code)]

use soroban_sdk::{
    contracttype, Address, Env, Map, String, Symbol, Vec,
};
=======
use soroban_sdk::{contracttype, vec, Address, Env, Map, String, Symbol, Vec};
>>>>>>> e7384ca9

/// Comprehensive type system for Predictify Hybrid contract
///
/// This module provides organized type definitions categorized by functionality:
/// - Oracle Types: Oracle providers, configurations, and data structures
/// - Market Types: Market data structures and state management
/// - Price Types: Price data and validation structures
/// - Validation Types: Input validation and business logic types
/// - Utility Types: Helper types and conversion utilities

// ===== ORACLE TYPES =====

/// Supported oracle providers for price feeds
#[contracttype]
#[derive(Clone, Debug, Eq, PartialEq)]
pub enum OracleProvider {
    /// Band Protocol oracle (not supported on Stellar)
    BandProtocol,
    /// DIA oracle (not supported on Stellar)
    DIA,
    /// Reflector oracle (primary oracle for Stellar Network)
    Reflector,
    /// Pyth Network oracle (not supported on Stellar)
    Pyth,
}

impl OracleProvider {
    /// Get the human-readable name of the oracle provider
    pub fn name(&self) -> &'static str {
        match self {
            OracleProvider::BandProtocol => "Band Protocol",
            OracleProvider::DIA => "DIA",
            OracleProvider::Reflector => "Reflector",
            OracleProvider::Pyth => "Pyth Network (Not Available on Stellar)",
        }
    }
<<<<<<< HEAD
    
    /// Check if the oracle provider is supported on Stellar Network
=======

    /// Check if the oracle provider is supported
>>>>>>> e7384ca9
    pub fn is_supported(&self) -> bool {
        // Only Reflector is currently supported on Stellar
        matches!(self, OracleProvider::Reflector)
    }

    /// Get the default feed ID format for this provider
    pub fn default_feed_format(&self) -> &'static str {
        match self {
            OracleProvider::BandProtocol => "BTC/USD",
            OracleProvider::DIA => "BTC/USD", 
            OracleProvider::Reflector => "BTC",
            OracleProvider::Pyth => "BTC/USD (Not Available)",
        }
    }
    
    /// Get the recommended oracle provider for Stellar
    pub fn recommended() -> Self {
        OracleProvider::Reflector
    }
}

/// Configuration for oracle integration
#[contracttype]
#[derive(Clone, Debug, Eq, PartialEq)]
pub struct OracleConfig {
    /// The oracle provider to use
    pub provider: OracleProvider,
    /// Oracle-specific identifier (e.g., "BTC/USD" for Pyth, "BTC" for Reflector)
    pub feed_id: String,
    /// Price threshold in cents (e.g., 10_000_00 = $10k)
    pub threshold: i128,
    /// Comparison operator: "gt", "lt", "eq"
    pub comparison: String,
}

impl OracleConfig {
    /// Create a new oracle configuration
    pub fn new(
        provider: OracleProvider,
        feed_id: String,
        threshold: i128,
        comparison: String,
    ) -> Self {
        Self {
            provider,
            feed_id,
            threshold,
            comparison,
        }
    }

    /// Validate the oracle configuration
    pub fn validate(&self, env: &Env) -> Result<(), crate::errors::Error> {
        // Validate threshold
        if self.threshold <= 0 {
            return Err(crate::errors::Error::InvalidThreshold);
        }

        // Validate comparison operator
        if self.comparison != String::from_str(env, "gt")
            && self.comparison != String::from_str(env, "lt")
            && self.comparison != String::from_str(env, "eq")
        {
            return Err(crate::errors::Error::InvalidComparison);
        }

        // Validate feed_id is not empty
        if self.feed_id.is_empty() {
            return Err(crate::errors::Error::InvalidOracleFeed);
        }

        // Validate provider is supported
        if !self.provider.is_supported() {
            return Err(crate::errors::Error::InvalidOracleConfig);
        }

        Ok(())
    }

    /// Check if the configuration is for a supported provider
    pub fn is_supported(&self) -> bool {
        self.provider.is_supported()
    }

    /// Get the comparison operator as a string
    pub fn comparison_operator(&self) -> &String {
        &self.comparison
    }

    /// Check if the comparison is "greater than"
    pub fn is_greater_than(&self, env: &Env) -> bool {
        self.comparison == String::from_str(env, "gt")
    }

    /// Check if the comparison is "less than"
    pub fn is_less_than(&self, env: &Env) -> bool {
        self.comparison == String::from_str(env, "lt")
    }

    /// Check if the comparison is "equal to"
    pub fn is_equal_to(&self, env: &Env) -> bool {
        self.comparison == String::from_str(env, "eq")
    }
}

// ===== MARKET TYPES =====

/// Market state and data structure
#[contracttype]
#[derive(Clone, Debug, Eq, PartialEq)]
pub struct Market {
    /// Market administrator address
    pub admin: Address,
    /// Market question/prediction
    pub question: String,
    /// Available outcomes for the market
    pub outcomes: Vec<String>,
    /// Market end time (Unix timestamp)
    pub end_time: u64,
    /// Oracle configuration for this market
    pub oracle_config: OracleConfig,
    /// Oracle result (set after market ends)
    pub oracle_result: Option<String>,
    /// User votes mapping (address -> outcome)
    pub votes: Map<Address, String>,
    /// User stakes mapping (address -> stake amount)
    pub stakes: Map<Address, i128>,
    /// Claimed status mapping (address -> claimed)
    pub claimed: Map<Address, bool>,
    /// Total amount staked in the market
    pub total_staked: i128,
    /// Dispute stakes mapping (address -> dispute stake)
    pub dispute_stakes: Map<Address, i128>,
    /// Winning outcome (set after resolution)
    pub winning_outcome: Option<String>,
    /// Whether fees have been collected
    pub fee_collected: bool,
    /// Market extension history
    pub extension_history: Vec<MarketExtension>,
    /// Total extension days applied
    pub total_extension_days: u32,
    /// Maximum allowed extension days
    pub max_extension_days: u32,
}

/// Market extension record
#[contracttype]
#[derive(Clone, Debug, Eq, PartialEq)]
pub struct MarketExtension {
    /// Extension timestamp
    pub timestamp: u64,
    /// Additional days requested
    pub additional_days: u32,
    /// Admin who requested the extension
    pub admin: Address,
    /// Extension reason/justification
    pub reason: String,
    /// Extension fee paid
    pub fee_paid: i128,
}

impl MarketExtension {
    /// Create a new market extension record
    pub fn new(
        env: &Env,
        additional_days: u32,
        admin: Address,
        reason: String,
        fee_paid: i128,
    ) -> Self {
        Self {
            timestamp: env.ledger().timestamp(),
            additional_days,
            admin,
            reason,
            fee_paid,
        }
    }

    /// Validate extension parameters
    pub fn validate(&self, env: &Env) -> Result<(), crate::errors::Error> {
        if self.additional_days == 0 {
            return Err(crate::errors::Error::InvalidExtensionDays);
        }

        if self.additional_days > 30 {
            return Err(crate::errors::Error::ExtensionDaysExceeded);
        }

        if self.reason.is_empty() {
            return Err(crate::errors::Error::InvalidExtensionReason);
        }

        Ok(())
    }
}

impl Market {
    /// Create a new market
    pub fn new(
        env: &Env,
        admin: Address,
        question: String,
        outcomes: Vec<String>,
        end_time: u64,
        oracle_config: OracleConfig,
    ) -> Self {
        Self {
            admin,
            question,
            outcomes,
            end_time,
            oracle_config,
            oracle_result: None,
            votes: Map::new(env),
            stakes: Map::new(env),
            claimed: Map::new(env),
            total_staked: 0,
            dispute_stakes: Map::new(env),
            winning_outcome: None,
            fee_collected: false,
            extension_history: vec![env],
            total_extension_days: 0,
            max_extension_days: 30, // Default maximum extension days
        }
    }

    /// Check if the market is active (not ended)
    pub fn is_active(&self, current_time: u64) -> bool {
        current_time < self.end_time
    }

    /// Check if the market has ended
    pub fn has_ended(&self, current_time: u64) -> bool {
        current_time >= self.end_time
    }

    /// Check if the market is resolved
    pub fn is_resolved(&self) -> bool {
        self.winning_outcome.is_some()
    }

    /// Check if the market has oracle result
    pub fn has_oracle_result(&self) -> bool {
        self.oracle_result.is_some()
    }

    /// Get user's vote
    pub fn get_user_vote(&self, user: &Address) -> Option<String> {
        self.votes.get(user.clone())
    }

    /// Get user's stake
    pub fn get_user_stake(&self, user: &Address) -> i128 {
        self.stakes.get(user.clone()).unwrap_or(0)
    }

    /// Check if user has claimed
    pub fn has_user_claimed(&self, user: &Address) -> bool {
        self.claimed.get(user.clone()).unwrap_or(false)
    }

    /// Get user's dispute stake
    pub fn get_user_dispute_stake(&self, user: &Address) -> i128 {
        self.dispute_stakes.get(user.clone()).unwrap_or(0)
    }

    /// Add user vote and stake
    pub fn add_vote(&mut self, user: Address, outcome: String, stake: i128) {
        self.votes.set(user.clone(), outcome);
        self.stakes.set(user.clone(), stake);
        self.total_staked += stake;
    }

    /// Add dispute stake
    pub fn add_dispute_stake(&mut self, user: Address, stake: i128) {
        let current_stake = self.dispute_stakes.get(user.clone()).unwrap_or(0);
        self.dispute_stakes.set(user, current_stake + stake);
    }

    /// Mark user as claimed
    pub fn mark_claimed(&mut self, user: Address) {
        self.claimed.set(user, true);
    }

    /// Set oracle result
    pub fn set_oracle_result(&mut self, result: String) {
        self.oracle_result = Some(result);
    }

    /// Set winning outcome
    pub fn set_winning_outcome(&mut self, outcome: String) {
        self.winning_outcome = Some(outcome);
    }

    /// Mark fees as collected
    pub fn mark_fees_collected(&mut self) {
        self.fee_collected = true;
    }

    /// Get total dispute stakes
    pub fn total_dispute_stakes(&self) -> i128 {
        let mut total = 0;
        for (_, stake) in self.dispute_stakes.iter() {
            total += stake;
        }
        total
    }

    /// Get winning stake total
    pub fn winning_stake_total(&self) -> i128 {
        if let Some(winning_outcome) = &self.winning_outcome {
            let mut total = 0;
            for (user, outcome) in self.votes.iter() {
                if &outcome == winning_outcome {
                    total += self.stakes.get(user.clone()).unwrap_or(0);
                }
            }
            total
        } else {
            0
        }
    }

    /// Validate market parameters
    pub fn validate(&self, env: &Env) -> Result<(), crate::errors::Error> {
        // Validate question
        if self.question.is_empty() {
            return Err(crate::errors::Error::InvalidQuestion);
        }

        // Validate outcomes
        if self.outcomes.len() < 2 {
            return Err(crate::errors::Error::InvalidOutcomes);
        }

        // Validate oracle config
        self.oracle_config.validate(env)?;

        // Validate end time
        if self.end_time <= env.ledger().timestamp() {
            return Err(crate::errors::Error::InvalidDuration);
        }

        Ok(())
    }
}

/// Extension statistics
#[contracttype]
#[derive(Clone, Debug, Eq, PartialEq)]
pub struct ExtensionStats {
    /// Total number of extensions made
    pub total_extensions: u32,
    /// Total extension days applied
    pub total_extension_days: u32,
    /// Maximum allowed extension days
    pub max_extension_days: u32,
    /// Whether market can still be extended
    pub can_extend: bool,
    /// Extension fee per day
    pub extension_fee_per_day: i128,
}

// ===== PRICE TYPES =====

/// Pyth Network price data structure
#[contracttype]
pub struct PythPrice {
    /// Price value
    pub price: i128,
    /// Confidence interval
    pub conf: u64,
    /// Price exponent
    pub expo: i32,
    /// Publish timestamp
    pub publish_time: u64,
}

impl PythPrice {
    /// Create a new Pyth price
    pub fn new(price: i128, conf: u64, expo: i32, publish_time: u64) -> Self {
        Self {
            price,
            conf,
            expo,
            publish_time,
        }
    }

    /// Get the price in cents
    pub fn price_in_cents(&self) -> i128 {
        self.price
    }

    /// Check if the price is stale (older than max_age seconds)
    pub fn is_stale(&self, current_time: u64, max_age: u64) -> bool {
        current_time - self.publish_time > max_age
    }

    /// Validate the price data
    pub fn validate(&self) -> Result<(), crate::errors::Error> {
        if self.price <= 0 {
            return Err(crate::errors::Error::OraclePriceOutOfRange);
        }

        if self.conf == 0 {
            return Err(crate::errors::Error::OracleDataStale);
        }

        Ok(())
    }
}

/// Reflector asset types
#[contracttype]
#[derive(Clone, Debug, Eq, PartialEq)]
pub enum ReflectorAsset {
    /// Stellar asset (using contract address)
    Stellar(Address),
    /// Other asset (using symbol)
    Other(Symbol),
}

impl ReflectorAsset {
    /// Create a Stellar asset
    pub fn stellar(contract_id: Address) -> Self {
        ReflectorAsset::Stellar(contract_id)
    }

    /// Create an other asset
    pub fn other(symbol: Symbol) -> Self {
        ReflectorAsset::Other(symbol)
    }

    /// Get the asset identifier as a string
    pub fn to_string(&self, env: &Env) -> String {
        match self {
            ReflectorAsset::Stellar(_addr) => String::from_str(env, "stellar_asset"),
            ReflectorAsset::Other(_symbol) => String::from_str(env, "other_asset"),
        }
    }

    /// Check if this is a Stellar asset
    pub fn is_stellar(&self) -> bool {
        matches!(self, ReflectorAsset::Stellar(_))
    }

    /// Check if this is an other asset
    pub fn is_other(&self) -> bool {
        matches!(self, ReflectorAsset::Other(_))
    }
}

/// Reflector price data structure
#[contracttype]
pub struct ReflectorPriceData {
    /// Price value
    pub price: i128,
    /// Timestamp
    pub timestamp: u64,
}

impl ReflectorPriceData {
    /// Create new Reflector price data
    pub fn new(price: i128, timestamp: u64) -> Self {
        Self { price, timestamp }
    }

    /// Get the price in cents
    pub fn price_in_cents(&self) -> i128 {
        self.price
    }

    /// Check if the price is stale
    pub fn is_stale(&self, current_time: u64, max_age: u64) -> bool {
        current_time - self.timestamp > max_age
    }

    /// Validate the price data
    pub fn validate(&self) -> Result<(), crate::errors::Error> {
        if self.price <= 0 {
            return Err(crate::errors::Error::OraclePriceOutOfRange);
        }

        Ok(())
    }
}

/// Reflector configuration data
#[contracttype]
pub struct ReflectorConfigData {
    /// Admin address
    pub admin: Address,
    /// Supported assets
    pub assets: Vec<ReflectorAsset>,
    /// Base asset
    pub base_asset: ReflectorAsset,
    /// Decimal places
    pub decimals: u32,
    /// Update period
    pub period: u64,
    /// Resolution
    pub resolution: u32,
}

impl ReflectorConfigData {
    /// Create new Reflector config data
    pub fn new(
        admin: Address,
        assets: Vec<ReflectorAsset>,
        base_asset: ReflectorAsset,
        decimals: u32,
        period: u64,
        resolution: u32,
    ) -> Self {
        Self {
            admin,
            assets,
            base_asset,
            decimals,
            period,
            resolution,
        }
    }

    /// Check if an asset is supported
    pub fn supports_asset(&self, asset: &ReflectorAsset) -> bool {
        self.assets.contains(asset)
    }

    /// Validate the configuration
    pub fn validate(&self) -> Result<(), crate::errors::Error> {
        if self.assets.is_empty() {
            return Err(crate::errors::Error::InvalidOracleConfig);
        }

        if self.decimals == 0 {
            return Err(crate::errors::Error::InvalidOracleConfig);
        }

        if self.period == 0 {
            return Err(crate::errors::Error::InvalidOracleConfig);
        }

        if self.resolution == 0 {
            return Err(crate::errors::Error::InvalidOracleConfig);
        }

        Ok(())
    }
}

// ===== VALIDATION TYPES =====

/// Market creation parameters
#[derive(Clone, Debug)]
pub struct MarketCreationParams {
    pub admin: Address,
    pub question: String,
    pub outcomes: Vec<String>,
    pub duration_days: u32,
    pub oracle_config: OracleConfig,
}

impl MarketCreationParams {
    /// Create new market creation parameters
    pub fn new(
        admin: Address,
        question: String,
        outcomes: Vec<String>,
        duration_days: u32,
        oracle_config: OracleConfig,
    ) -> Self {
        Self {
            admin,
            question,
            outcomes,
            duration_days,
            oracle_config,
        }
    }

    /// Validate all parameters
    pub fn validate(&self, env: &Env) -> Result<(), crate::errors::Error> {
        // Validate question
        if self.question.is_empty() {
            return Err(crate::errors::Error::InvalidQuestion);
        }

        // Validate outcomes
        if self.outcomes.len() < 2 {
            return Err(crate::errors::Error::InvalidOutcomes);
        }

        // Validate duration
        if self.duration_days == 0 || self.duration_days > 365 {
            return Err(crate::errors::Error::InvalidDuration);
        }

        // Validate oracle config
        self.oracle_config.validate(env)?;

        Ok(())
    }

    /// Calculate end time from duration
    pub fn calculate_end_time(&self, env: &Env) -> u64 {
        let seconds_per_day: u64 = 24 * 60 * 60;
        let duration_seconds: u64 = (self.duration_days as u64) * seconds_per_day;
        env.ledger().timestamp() + duration_seconds
    }
}

/// Vote parameters
#[derive(Clone, Debug)]
pub struct VoteParams {
    pub user: Address,
    pub outcome: String,
    pub stake: i128,
}

impl VoteParams {
    /// Create new vote parameters
    pub fn new(user: Address, outcome: String, stake: i128) -> Self {
        Self {
            user,
            outcome,
            stake,
        }
    }

    /// Validate vote parameters
    pub fn validate(&self, _env: &Env, market: &Market) -> Result<(), crate::errors::Error> {
        // Validate outcome
        if !market.outcomes.contains(&self.outcome) {
            return Err(crate::errors::Error::InvalidOutcome);
        }

        // Validate stake
        if self.stake <= 0 {
            return Err(crate::errors::Error::InsufficientStake);
        }

        // Check if user already voted
        if market.get_user_vote(&self.user).is_some() {
            return Err(crate::errors::Error::AlreadyVoted);
        }

        Ok(())
    }
}

// ===== UTILITY TYPES =====

/// Market state enumeration
#[derive(Clone, Copy, Debug, Eq, PartialEq)]
pub enum MarketState {
    /// Market is active and accepting votes
    Active,
    /// Market has ended but not resolved
    Ended,
    /// Market has been resolved
    Resolved,
    /// Market has been closed
    Closed,
}

impl MarketState {
    /// Get state from market
    pub fn from_market(market: &Market, current_time: u64) -> Self {
        if market.is_resolved() {
            MarketState::Resolved
        } else if market.has_ended(current_time) {
            MarketState::Ended
        } else {
            MarketState::Active
        }
    }

    /// Check if market is active
    pub fn is_active(&self) -> bool {
        matches!(self, MarketState::Active)
    }

    /// Check if market has ended
    pub fn has_ended(&self) -> bool {
        matches!(
            self,
            MarketState::Ended | MarketState::Resolved | MarketState::Closed
        )
    }

    /// Check if market is resolved
    pub fn is_resolved(&self) -> bool {
        matches!(self, MarketState::Resolved)
    }
}

/// Oracle result type
#[derive(Clone, Debug, Eq, PartialEq)]
pub enum OracleResult {
    /// Oracle returned a price
    Price(i128),
    /// Oracle is unavailable
    Unavailable,
    /// Oracle data is stale
    Stale,
}

impl OracleResult {
    /// Create from price
    pub fn price(price: i128) -> Self {
        OracleResult::Price(price)
    }

    /// Create unavailable result
    pub fn unavailable() -> Self {
        OracleResult::Unavailable
    }

    /// Create stale result
    pub fn stale() -> Self {
        OracleResult::Stale
    }

    /// Check if result is available
    pub fn is_available(&self) -> bool {
        matches!(self, OracleResult::Price(_))
    }

    /// Get price if available
    pub fn get_price(&self) -> Option<i128> {
        match self {
            OracleResult::Price(price) => Some(*price),
            _ => None,
        }
    }
}

// ===== HELPER FUNCTIONS =====

/// Type validation helpers
pub mod validation {
    use super::*;

    /// Validate oracle provider
    pub fn validate_oracle_provider(provider: &OracleProvider) -> Result<(), crate::errors::Error> {
        if !provider.is_supported() {
            return Err(crate::errors::Error::InvalidOracleConfig);
        }
        Ok(())
    }

    /// Validate price data
    pub fn validate_price(price: i128) -> Result<(), crate::errors::Error> {
        if price <= 0 {
            return Err(crate::errors::Error::OraclePriceOutOfRange);
        }
        Ok(())
    }

    /// Validate stake amount
    pub fn validate_stake(stake: i128, min_stake: i128) -> Result<(), crate::errors::Error> {
        if stake < min_stake {
            return Err(crate::errors::Error::InsufficientStake);
        }
        Ok(())
    }

    /// Validate market duration
    pub fn validate_duration(duration_days: u32) -> Result<(), crate::errors::Error> {
        if duration_days == 0 || duration_days > 365 {
            return Err(crate::errors::Error::InvalidDuration);
        }
        Ok(())
    }
}

/// Type conversion helpers
pub mod conversion {
    use super::*;

    /// Convert string to oracle provider
    pub fn string_to_oracle_provider(s: &str) -> Option<OracleProvider> {
        match s.to_lowercase().as_str() {
            "band" | "bandprotocol" => Some(OracleProvider::BandProtocol),
            "dia" => Some(OracleProvider::DIA),
            "reflector" => Some(OracleProvider::Reflector),
            "pyth" => Some(OracleProvider::Pyth),
            _ => None,
        }
    }

    /// Convert oracle provider to string
    pub fn oracle_provider_to_string(provider: &OracleProvider) -> &'static str {
        provider.name()
    }

    /// Convert comparison string to validation
    pub fn validate_comparison(comparison: &String, env: &Env) -> Result<(), crate::errors::Error> {
        if comparison != &String::from_str(env, "gt")
            && comparison != &String::from_str(env, "lt")
            && comparison != &String::from_str(env, "eq")
        {
            return Err(crate::errors::Error::InvalidComparison);
        }
        Ok(())
    }
}

#[cfg(test)]
mod tests {
    use super::*;
<<<<<<< HEAD
    use soroban_sdk::{vec, testutils::Address as _};
    
=======
    use soroban_sdk::testutils::Address as _;

>>>>>>> e7384ca9
    #[test]
    fn test_oracle_provider() {
        let provider = OracleProvider::Pyth;
        assert_eq!(provider.name(), "Pyth Network (Not Available on Stellar)");
        assert!(!provider.is_supported());
        assert_eq!(provider.default_feed_format(), "BTC/USD (Not Available)");
    }

    #[test]
    fn test_oracle_config() {
        let env = soroban_sdk::Env::default();
        
        // Test with supported Reflector oracle
        let reflector_config = OracleConfig::new(
            OracleProvider::Reflector,
            String::from_str(&env, "BTC"),
            2500000,
            String::from_str(&env, "gt"),
        );
        
        assert!(reflector_config.validate(&env).is_ok());
        assert!(reflector_config.is_supported());
        assert!(reflector_config.is_greater_than(&env));
        
        // Test with unsupported Pyth oracle
        let pyth_config = OracleConfig::new(
            OracleProvider::Pyth,
            String::from_str(&env, "BTC/USD"),
            2500000,
            String::from_str(&env, "gt"),
        );
<<<<<<< HEAD
        
        assert!(pyth_config.validate(&env).is_err()); // Should fail validation
        assert!(!pyth_config.is_supported());         // Should not be supported
=======

        assert!(config.validate(&env).is_ok());
        assert!(config.is_supported());
        assert!(config.is_greater_than(&env));
>>>>>>> e7384ca9
    }

    #[test]
    fn test_market_creation() {
        let env = soroban_sdk::Env::default();
        let admin = Address::generate(&env);
        let outcomes = vec![
            &env,
            String::from_str(&env, "yes"),
            String::from_str(&env, "no"),
        ];
        
        // Use supported Reflector oracle
        let oracle_config = OracleConfig::new(
            OracleProvider::Reflector,
            String::from_str(&env, "BTC"),
            2500000,
            String::from_str(&env, "gt"),
        );

        let market = Market::new(
            &env,
            admin.clone(),
            String::from_str(&env, "Test question"),
            outcomes,
            env.ledger().timestamp() + 86400,
            oracle_config,
        );

        assert!(market.is_active(env.ledger().timestamp()));
        assert!(!market.is_resolved());
        assert_eq!(market.total_staked, 0);
    }

    #[test]
    fn test_reflector_asset() {
        let env = soroban_sdk::Env::default();
        let symbol = Symbol::new(&env, "BTC");
        let asset = ReflectorAsset::other(symbol);

        assert!(asset.is_other());
        assert!(!asset.is_stellar());
    }

    #[test]
    fn test_market_state() {
        let env = soroban_sdk::Env::default();
        let admin = Address::generate(&env);
        let outcomes = vec![
            &env,
            String::from_str(&env, "yes"),
            String::from_str(&env, "no"),
        ];
        
        // Use supported Reflector oracle
        let oracle_config = OracleConfig::new(
            OracleProvider::Reflector,
            String::from_str(&env, "BTC"),
            2500000,
            String::from_str(&env, "gt"),
        );

        let market = Market::new(
            &env,
            admin,
            String::from_str(&env, "Test question"),
            outcomes,
            env.ledger().timestamp() + 86400,
            oracle_config,
        );

        let state = MarketState::from_market(&market, env.ledger().timestamp());
        assert!(state.is_active());
        assert!(!state.has_ended());
        assert!(!state.is_resolved());
    }

    #[test]
    fn test_oracle_result() {
        let result = OracleResult::price(2500000);
        assert!(result.is_available());
        assert_eq!(result.get_price(), Some(2500000));

        let unavailable = OracleResult::unavailable();
        assert!(!unavailable.is_available());
        assert_eq!(unavailable.get_price(), None);
    }

    #[test]
    fn test_validation_helpers() {
        // Test with supported provider (Reflector)
        assert!(validation::validate_oracle_provider(&OracleProvider::Reflector).is_ok());
        
        // Test with unsupported provider (Pyth) 
        assert!(validation::validate_oracle_provider(&OracleProvider::Pyth).is_err());
        
        assert!(validation::validate_price(2500000).is_ok());
        assert!(validation::validate_stake(1000000, 500000).is_ok());
        assert!(validation::validate_duration(30).is_ok());
    }

    #[test]
    fn test_conversion_helpers() {
        assert_eq!(
            conversion::string_to_oracle_provider("pyth"),
            Some(OracleProvider::Pyth)
        );
        assert_eq!(
            conversion::string_to_oracle_provider("reflector"),
            Some(OracleProvider::Reflector)
        );
        assert_eq!(
            conversion::oracle_provider_to_string(&OracleProvider::Pyth),
            "Pyth Network (Not Available on Stellar)"
        );
        assert_eq!(
            conversion::oracle_provider_to_string(&OracleProvider::Reflector),
            "Reflector"
        );
    }
}<|MERGE_RESOLUTION|>--- conflicted
+++ resolved
@@ -1,12 +1,10 @@
-<<<<<<< HEAD
+
 #![allow(dead_code)]
 
 use soroban_sdk::{
     contracttype, Address, Env, Map, String, Symbol, Vec,
 };
-=======
-use soroban_sdk::{contracttype, vec, Address, Env, Map, String, Symbol, Vec};
->>>>>>> e7384ca9
+
 
 /// Comprehensive type system for Predictify Hybrid contract
 ///
@@ -43,13 +41,10 @@
             OracleProvider::Pyth => "Pyth Network (Not Available on Stellar)",
         }
     }
-<<<<<<< HEAD
+
     
     /// Check if the oracle provider is supported on Stellar Network
-=======
-
-    /// Check if the oracle provider is supported
->>>>>>> e7384ca9
+
     pub fn is_supported(&self) -> bool {
         // Only Reflector is currently supported on Stellar
         matches!(self, OracleProvider::Reflector)
@@ -864,13 +859,10 @@
 #[cfg(test)]
 mod tests {
     use super::*;
-<<<<<<< HEAD
+
     use soroban_sdk::{vec, testutils::Address as _};
     
-=======
-    use soroban_sdk::testutils::Address as _;
-
->>>>>>> e7384ca9
+
     #[test]
     fn test_oracle_provider() {
         let provider = OracleProvider::Pyth;
@@ -902,16 +894,11 @@
             2500000,
             String::from_str(&env, "gt"),
         );
-<<<<<<< HEAD
+
         
         assert!(pyth_config.validate(&env).is_err()); // Should fail validation
         assert!(!pyth_config.is_supported());         // Should not be supported
-=======
-
-        assert!(config.validate(&env).is_ok());
-        assert!(config.is_supported());
-        assert!(config.is_greater_than(&env));
->>>>>>> e7384ca9
+
     }
 
     #[test]
