--- conflicted
+++ resolved
@@ -731,7 +731,7 @@
         let market_resolution = ResolutionTesting::create_test_market_resolution(&env, &market_id);
         assert!(ResolutionTesting::validate_resolution_structure(&market_resolution).is_ok());
     }
-<<<<<<< HEAD
+
 
     #[test]
     fn test_resolution_method_determination() {
@@ -765,6 +765,4 @@
         );
         assert!(matches!(method, ResolutionMethod::OracleOnly));
     }
-=======
->>>>>>> 411ccb5a
 } 