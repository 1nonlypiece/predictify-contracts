--- conflicted
+++ resolved
@@ -1,13 +1,11 @@
 use soroban_sdk::{contracttype, vec, Address, Env, Map, String, Symbol, Vec};
 
 use crate::errors::Error;
-<<<<<<< HEAD
+
 use crate::markets::{
     CommunityConsensus, MarketAnalytics, MarketStateManager, MarketUtils, MarketValidator,
 };
-=======
-use crate::markets::{MarketAnalytics, MarketStateManager, MarketUtils, CommunityConsensus};
->>>>>>> 180a45ba
+
 use crate::oracles::{OracleFactory, OracleUtils};
 use crate::types::*;
 
@@ -158,16 +156,14 @@
     }
 
     /// Get oracle resolution for a market
-<<<<<<< HEAD
+
     pub fn get_oracle_resolution(
         env: &Env,
         market_id: &Symbol,
     ) -> Result<Option<OracleResolution>, Error> {
         // For now, return None since we don't store complex types in storage
         // In a real implementation, you would store this in a more sophisticated way
-=======
-    pub fn get_oracle_resolution(_env: &Env, _market_id: &Symbol) -> Result<Option<OracleResolution>, Error> {
->>>>>>> 180a45ba
+
         Ok(None)
     }
 
@@ -297,16 +293,14 @@
     }
 
     /// Get market resolution
-<<<<<<< HEAD
+
     pub fn get_market_resolution(
         env: &Env,
         market_id: &Symbol,
     ) -> Result<Option<MarketResolution>, Error> {
         // For now, return None since we don't store complex types in storage
         // In a real implementation, you would store this in a more sophisticated way
-=======
-    pub fn get_market_resolution(_env: &Env, _market_id: &Symbol) -> Result<Option<MarketResolution>, Error> {
->>>>>>> 180a45ba
+
         Ok(None)
     }
 
