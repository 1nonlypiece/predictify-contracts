--- conflicted
+++ resolved
@@ -1070,13 +1070,10 @@
         assert!(DisputeValidator::validate_market_for_dispute(&env, &market).is_err());
 
         // Set market as ended
-<<<<<<< HEAD
+
         market.end_time = env.ledger().timestamp().saturating_sub(1);
         
-=======
-        market.end_time = env.ledger().timestamp() - 1;
-
->>>>>>> e7384ca9
+
         // No oracle result - should fail
         assert!(DisputeValidator::validate_market_for_dispute(&env, &market).is_err());
 
