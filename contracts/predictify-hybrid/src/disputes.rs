--- conflicted
+++ resolved
@@ -2,9 +2,8 @@
 
 use crate::{
     errors::Error,
-
     markets::MarketStateManager,
-
+    types::Market,
     voting::{VotingUtils, DISPUTE_EXTENSION_HOURS, MIN_DISPUTE_STAKE},
 };
 use soroban_sdk::{contracttype, symbol_short, Address, Env, Map, String, Symbol, Vec};
@@ -348,8 +347,8 @@
     }
 
     /// Get dispute votes
-    pub fn get_dispute_votes(env: &Env, _dispute_id: &Symbol) -> Result<Vec<DisputeVote>, Error> {
-        DisputeUtils::get_dispute_votes(env, _dispute_id)
+    pub fn get_dispute_votes(env: &Env, dispute_id: &Symbol) -> Result<Vec<DisputeVote>, Error> {
+        DisputeUtils::get_dispute_votes(env, dispute_id)
     }
 
     /// Validate dispute resolution conditions
@@ -701,13 +700,8 @@
     }
 
     /// Get dispute voting data
-<<<<<<< HEAD
     pub fn get_dispute_voting(env: &Env, dispute_id: &Symbol) -> Result<DisputeVoting, Error> {
         let key = (symbol_short!("dispute_v"), dispute_id.clone());
-=======
-    pub fn get_dispute_voting(env: &Env, _dispute_id: &Symbol) -> Result<DisputeVoting, Error> {
-        let key = symbol_short!("dispute_v");
->>>>>>> 612528a2
         env.storage()
             .persistent()
             .get(&key)
@@ -715,54 +709,38 @@
     }
 
     /// Store dispute voting data
-
     pub fn store_dispute_voting(
         env: &Env,
         dispute_id: &Symbol,
         voting: &DisputeVoting,
     ) -> Result<(), Error> {
-<<<<<<< HEAD
         let key = (symbol_short!("dispute_v"), dispute_id.clone());
         env.storage().persistent().set(&key, voting);
         Ok(())
-=======
-
->>>>>>> 612528a2
     }
 
     /// Store dispute vote
-
     pub fn store_dispute_vote(
         env: &Env,
         dispute_id: &Symbol,
         vote: &DisputeVote,
     ) -> Result<(), Error> {
-<<<<<<< HEAD
         let key = (symbol_short!("vote"), dispute_id.clone(), vote.user.clone());
         env.storage().persistent().set(&key, vote);
         Ok(())
-=======
-
->>>>>>> 612528a2
     }
 
     /// Get dispute votes
-    pub fn get_dispute_votes(env: &Env, _dispute_id: &Symbol) -> Result<Vec<DisputeVote>, Error> {
+    pub fn get_dispute_votes(env: &Env, dispute_id: &Symbol) -> Result<Vec<DisputeVote>, Error> {
         // This is a simplified implementation - in a real system you'd need to track all votes
-<<<<<<< HEAD
         let votes = Vec::new(env);
         
         // Get the voting data to access stored votes
-        let voting_data = Self::get_dispute_voting(env, dispute_id)?;
+        let _voting_data = Self::get_dispute_voting(env, dispute_id)?;
         
         // In a real implementation, you would iterate through stored vote keys
         // For now, return empty vector as this would require tracking vote keys separately
         Ok(votes)
-=======
-
-        let mut votes = Vec::new(env);
-
->>>>>>> 612528a2
     }
 
     /// Calculate stake-weighted outcome
@@ -809,7 +787,7 @@
     /// Store dispute fee distribution
     pub fn store_dispute_fee_distribution(
         env: &Env,
-        _dispute_id: &Symbol,
+        dispute_id: &Symbol,
         distribution: &DisputeFeeDistribution,
     ) -> Result<(), Error> {
         let key = (symbol_short!("dispute_f"), dispute_id.clone());
@@ -841,7 +819,7 @@
     /// Store dispute escalation
     pub fn store_dispute_escalation(
         env: &Env,
-        _dispute_id: &Symbol,
+        dispute_id: &Symbol,
         escalation: &DisputeEscalation,
     ) -> Result<(), Error> {
         let key = (symbol_short!("dispute_e"), dispute_id.clone());
@@ -850,13 +828,8 @@
     }
 
     /// Get dispute escalation
-<<<<<<< HEAD
     pub fn get_dispute_escalation(env: &Env, dispute_id: &Symbol) -> Option<DisputeEscalation> {
         let key = (symbol_short!("dispute_e"), dispute_id.clone());
-=======
-    pub fn get_dispute_escalation(env: &Env, _dispute_id: &Symbol) -> Option<DisputeEscalation> {
-        let key = symbol_short!("dispute_e");
->>>>>>> 612528a2
         env.storage().persistent().get(&key)
     }
 
@@ -894,7 +867,7 @@
     /// Emit dispute escalation event
     pub fn emit_dispute_escalation_event(
         env: &Env,
-        _dispute_id: &Symbol,
+        dispute_id: &Symbol,
         user: &Address,
         escalation: &DisputeEscalation,
     ) {
