#![allow(unused_variables)]

extern crate alloc;

use crate::{
    config,
    errors::Error,
    types::{Market, OracleConfig, OracleProvider},
};
// use alloc::string::ToString; // Removed to fix Display/ToString trait errors
use soroban_sdk::{contracttype, vec, Address, Env, IntoVal, Map, String, Symbol, Vec};

// ===== VALIDATION ERROR TYPES =====

/// Comprehensive validation error types for prediction market operations.
///
/// This enum defines all possible validation failures that can occur within
/// the Predictify Hybrid smart contract. Each error type corresponds to a
/// specific validation domain and provides detailed error categorization
/// for debugging and user feedback.
///
/// # Error Categories
///
/// **Input Validation Errors:**
/// - `InvalidInput`: General input validation failures
/// - `InvalidAddress`: Address format or permission errors
/// - `InvalidString`: String length, format, or content errors
/// - `InvalidNumber`: Numeric range or format errors
/// - `InvalidTimestamp`: Time-related validation errors
/// - `InvalidDuration`: Duration range or format errors
///
/// **Market Validation Errors:**
/// - `InvalidMarket`: Market state or configuration errors
/// - `InvalidOutcome`: Market outcome validation errors
/// - `InvalidStake`: Stake amount or permission errors
/// - `InvalidThreshold`: Threshold value errors
///
/// **System Validation Errors:**
/// - `InvalidOracle`: Oracle configuration or data errors
/// - `InvalidFee`: Fee structure or amount errors
/// - `InvalidVote`: Voting permission or state errors
/// - `InvalidDispute`: Dispute creation or state errors
/// - `InvalidConfig`: Configuration parameter errors
///
/// # Example Usage
///
/// ```rust
/// # use soroban_sdk::{Env, Address, String};
/// # use predictify_hybrid::validation::{ValidationError, InputValidator};
/// # let env = Env::default();
/// 
/// // Handle address validation error
/// let user_address = Address::generate(&env);
/// match InputValidator::validate_address(&env, &user_address) {
///     Ok(()) => println!("Address is valid"),
///     Err(ValidationError::InvalidAddress) => {
///         println!("Address validation failed");
///         // Handle address error
///     }
///     Err(other_error) => {
///         println!("Unexpected validation error: {:?}", other_error);
///     }
/// }
/// 
/// // Handle string validation error
/// let market_question = String::from_str(&env, ""); // Empty string
/// match InputValidator::validate_string(&env, &market_question, 10, 500) {
///     Ok(()) => println!("Question is valid"),
///     Err(ValidationError::InvalidString) => {
///         println!("Question validation failed - too short or too long");
///         // Handle string length error
///     }
///     Err(other_error) => {
///         println!("Unexpected validation error: {:?}", other_error);
///     }
/// }
/// 
/// // Handle number validation error
/// let stake_amount = -1000i128; // Negative stake
/// match InputValidator::validate_positive_number(&stake_amount) {
///     Ok(()) => println!("Stake amount is valid"),
///     Err(ValidationError::InvalidNumber) => {
///         println!("Stake must be positive");
///         // Handle negative number error
///     }
///     Err(other_error) => {
///         println!("Unexpected validation error: {:?}", other_error);
///     }
/// }
/// ```
///
/// # Error Conversion
///
/// Convert validation errors to contract errors:
/// ```rust
/// # use predictify_hybrid::validation::ValidationError;
/// # use predictify_hybrid::errors::Error;
/// 
/// // Convert validation error to contract error
/// let validation_error = ValidationError::InvalidStake;
/// let contract_error = validation_error.to_contract_error();
/// 
/// match contract_error {
///     Error::InsufficientStake => {
///         println!("Converted to insufficient stake error");
///         // Handle insufficient stake
///     }
///     _ => {
///         println!("Unexpected contract error conversion");
///     }
/// }
/// 
/// // Handle multiple validation errors
/// let validation_errors = vec![
///     ValidationError::InvalidAddress,
///     ValidationError::InvalidString,
///     ValidationError::InvalidNumber,
/// ];
/// 
/// for error in validation_errors {
///     let contract_error = error.to_contract_error();
///     println!("Validation error {:?} -> Contract error {:?}", error, contract_error);
/// }
/// ```
///
/// # Error Handling Patterns
///
/// Common error handling patterns:
/// ```rust
/// # use soroban_sdk::{Env, Address, String};
/// # use predictify_hybrid::validation::{ValidationError, MarketValidator};
/// # use predictify_hybrid::types::{OracleConfig, OracleProvider};
/// # let env = Env::default();
/// 
/// // Pattern 1: Early return on validation error
/// fn validate_market_creation_params(
///     env: &Env,
///     admin: &Address,
///     question: &String,
/// ) -> Result<(), ValidationError> {
///     // Validate admin address
///     if let Err(e) = InputValidator::validate_address(env, admin) {
///         return Err(e);
///     }
///     
///     // Validate question string
///     if let Err(e) = InputValidator::validate_string(env, question, 10, 500) {
///         return Err(e);
///     }
///     
///     Ok(())
/// }
/// 
/// // Pattern 2: Collect all validation errors
/// fn validate_all_market_params(
///     env: &Env,
///     admin: &Address,
///     question: &String,
///     duration: &u32,
/// ) -> Vec<ValidationError> {
///     let mut errors = Vec::new();
///     
///     if InputValidator::validate_address(env, admin).is_err() {
///         errors.push(ValidationError::InvalidAddress);
///     }
///     
///     if InputValidator::validate_string(env, question, 10, 500).is_err() {
///         errors.push(ValidationError::InvalidString);
///     }
///     
///     if InputValidator::validate_duration(duration).is_err() {
///         errors.push(ValidationError::InvalidDuration);
///     }
///     
///     errors
/// }
/// 
/// // Pattern 3: Convert and propagate errors
/// fn create_market_with_validation(
///     env: &Env,
///     admin: &Address,
///     question: &String,
/// ) -> Result<(), Error> {
///     match validate_market_creation_params(env, admin, question) {
///         Ok(()) => {
///             // Proceed with market creation
///             println!("All validations passed, creating market");
///             Ok(())
///         }
///         Err(validation_error) => {
///             // Convert validation error to contract error
///             Err(validation_error.to_contract_error())
///         }
///     }
/// }
/// ```
///
/// # Integration Points
///
/// ValidationError integrates with:
/// - **Contract Error System**: Convert to contract errors for user feedback
/// - **Input Validation**: Categorize input validation failures
/// - **Market Validation**: Handle market-specific validation errors
/// - **Oracle Validation**: Manage oracle configuration errors
/// - **Fee Validation**: Handle fee structure validation errors
/// - **Event System**: Log validation errors for debugging
/// - **Admin System**: Validate administrative operations
///
/// # Error Recovery
///
/// Strategies for error recovery:
/// - **Input Sanitization**: Clean and retry with sanitized input
/// - **Default Values**: Use safe defaults for optional parameters
/// - **User Guidance**: Provide specific error messages for correction
/// - **Graceful Degradation**: Continue with reduced functionality
/// - **Retry Logic**: Implement retry mechanisms for transient errors
#[contracttype]
#[derive(Debug, Clone, PartialEq)]
pub enum ValidationError {
    InvalidInput,
    InvalidMarket,
    InvalidOracle,
    InvalidFee,
    InvalidVote,
    InvalidDispute,
    InvalidAddress,
    InvalidString,
    InvalidNumber,
    InvalidTimestamp,
    InvalidDuration,
    InvalidOutcome,
    InvalidStake,
    InvalidThreshold,
    InvalidConfig,
    StringTooLong,
    StringTooShort,
    NumberOutOfRange,
    InvalidAddressFormat,
    TimestampOutOfBounds,
    ArrayTooLarge,
    ArrayTooSmall,
    InvalidQuestionFormat,
    InvalidOutcomeFormat,
}

impl ValidationError {
    /// Convert validation error to contract error
    pub fn to_contract_error(&self) -> Error {
        match self {
            ValidationError::InvalidInput => Error::InvalidInput,
            ValidationError::InvalidMarket => Error::MarketNotFound,
            ValidationError::InvalidOracle => Error::InvalidOracleConfig,
            ValidationError::InvalidFee => Error::InvalidFeeConfig,
            ValidationError::InvalidVote => Error::AlreadyVoted,
            ValidationError::InvalidDispute => Error::AlreadyDisputed,
            ValidationError::InvalidAddress => Error::Unauthorized,
            ValidationError::InvalidString => Error::InvalidQuestion,
            ValidationError::InvalidNumber => Error::InvalidThreshold,
            ValidationError::InvalidTimestamp => Error::InvalidDuration,
            ValidationError::InvalidDuration => Error::InvalidDuration,
            ValidationError::InvalidOutcome => Error::InvalidOutcome,
            ValidationError::InvalidStake => Error::InsufficientStake,
            ValidationError::InvalidThreshold => Error::InvalidThreshold,
            ValidationError::InvalidConfig => Error::InvalidOracleConfig,
            ValidationError::StringTooLong => Error::InvalidQuestion,
            ValidationError::StringTooShort => Error::InvalidQuestion,
            ValidationError::NumberOutOfRange => Error::InvalidThreshold,
            ValidationError::InvalidAddressFormat => Error::Unauthorized,
            ValidationError::TimestampOutOfBounds => Error::InvalidDuration,
            ValidationError::ArrayTooLarge => Error::InvalidOutcomes,
            ValidationError::ArrayTooSmall => Error::InvalidOutcomes,
            ValidationError::InvalidQuestionFormat => Error::InvalidQuestion,
            ValidationError::InvalidOutcomeFormat => Error::InvalidOutcome,
        }
    }
}

// ===== VALIDATION RESULT TYPES =====

/// Comprehensive validation result with detailed information and metrics.
///
/// This structure provides detailed information about validation operations,
/// including success/failure status, error counts, warnings, and recommendations.
/// It enables comprehensive validation reporting and helps developers understand
/// validation outcomes in detail.
///
/// # Core Fields
///
/// **Status Information:**
/// - `is_valid`: Overall validation success status
/// - `error_count`: Number of validation errors encountered
/// - `warning_count`: Number of validation warnings generated
/// - `recommendation_count`: Number of improvement recommendations
///
/// # Example Usage
///
/// ```rust
/// # use predictify_hybrid::validation::ValidationResult;
/// 
/// // Create a valid result
/// let mut result = ValidationResult::valid();
/// assert!(result.is_valid);
/// assert_eq!(result.error_count, 0);
/// assert_eq!(result.warning_count, 0);
/// 
/// // Add warnings and recommendations
/// result.add_warning();
/// result.add_recommendation();
/// 
/// assert!(result.is_valid); // Still valid with warnings
/// assert_eq!(result.warning_count, 1);
/// assert_eq!(result.recommendation_count, 1);
/// 
/// // Add an error
/// result.add_error();
/// assert!(!result.is_valid); // Now invalid
/// assert_eq!(result.error_count, 1);
/// assert!(result.has_errors());
/// assert!(result.has_warnings());
/// ```
///
/// # Validation Workflow
///
/// Typical validation workflow using ValidationResult:
/// ```rust
/// # use soroban_sdk::{Env, Address, String, Vec};
/// # use predictify_hybrid::validation::{ValidationResult, InputValidator};
/// # let env = Env::default();
/// 
/// // Start with valid result
/// let mut validation_result = ValidationResult::valid();
/// 
/// // Validate multiple parameters
/// let admin = Address::generate(&env);
/// let question = String::from_str(&env, "Will BTC reach $100k?");
/// let duration = 30u32;
/// 
/// // Validate admin address
/// if InputValidator::validate_address(&env, &admin).is_err() {
///     validation_result.add_error();
///     println!("Admin address validation failed");
/// }
/// 
/// // Validate question length
/// if InputValidator::validate_string(&env, &question, 10, 500).is_err() {
///     validation_result.add_error();
///     println!("Question validation failed");
/// } else if question.len() < 20 {
///     validation_result.add_warning();
///     println!("Question is quite short, consider adding more detail");
/// }
/// 
/// // Validate duration
/// if InputValidator::validate_duration(&duration).is_err() {
///     validation_result.add_error();
///     println!("Duration validation failed");
/// } else if duration < 7 {
///     validation_result.add_recommendation();
///     println!("Consider longer duration for better market participation");
/// }
/// 
/// // Check final result
/// if validation_result.is_valid {
///     println!("✓ All validations passed");
///     if validation_result.has_warnings() {
///         println!("⚠ {} warnings generated", validation_result.warning_count);
///     }
///     if validation_result.recommendation_count > 0 {
///         println!("💡 {} recommendations available", validation_result.recommendation_count);
///     }
/// } else {
///     println!("✗ Validation failed with {} errors", validation_result.error_count);
/// }
/// ```
///
/// # Batch Validation
///
/// Handle multiple validation operations:
/// ```rust
/// # use soroban_sdk::{Env, Address, String, Vec};
/// # use predictify_hybrid::validation::{ValidationResult, InputValidator};
/// # let env = Env::default();
/// 
/// // Validate multiple market parameters
/// fn validate_market_batch(
///     env: &Env,
///     admins: &Vec<Address>,
///     questions: &Vec<String>,
///     durations: &Vec<u32>,
/// ) -> ValidationResult {
///     let mut result = ValidationResult::valid();
///     
///     // Validate all admins
///     for (i, admin) in admins.iter().enumerate() {
///         if InputValidator::validate_address(env, admin).is_err() {
///             result.add_error();
///             println!("Admin {} validation failed", i + 1);
///         }
///     }
///     
///     // Validate all questions
///     for (i, question) in questions.iter().enumerate() {
///         if InputValidator::validate_string(env, question, 10, 500).is_err() {
///             result.add_error();
///             println!("Question {} validation failed", i + 1);
///         } else if question.len() < 20 {
///             result.add_warning();
///             println!("Question {} is quite short", i + 1);
///         }
///     }
///     
///     // Validate all durations
///     for (i, duration) in durations.iter().enumerate() {
///         if InputValidator::validate_duration(duration).is_err() {
///             result.add_error();
///             println!("Duration {} validation failed", i + 1);
///         } else if *duration < 7 {
///             result.add_recommendation();
///             println!("Duration {} could be longer", i + 1);
///         }
///     }
///     
///     result
/// }
/// 
/// // Use batch validation
/// let admins = vec![
///     Address::generate(&env),
///     Address::generate(&env),
/// ];
/// let questions = vec![
///     String::from_str(&env, "Will BTC reach $100k?"),
///     String::from_str(&env, "Will ETH reach $5k?"),
/// ];
/// let durations = vec![30u32, 60u32];
/// 
/// let batch_result = validate_market_batch(&env, &admins, &questions, &durations);
/// 
/// println!("Batch validation completed:");
/// println!("  Valid: {}", batch_result.is_valid);
/// println!("  Errors: {}", batch_result.error_count);
/// println!("  Warnings: {}", batch_result.warning_count);
/// println!("  Recommendations: {}", batch_result.recommendation_count);
/// ```
///
/// # Validation Reporting
///
/// Generate detailed validation reports:
/// ```rust
/// # use predictify_hybrid::validation::ValidationResult;
/// 
/// // Generate validation summary
/// fn generate_validation_report(result: &ValidationResult) -> String {
///     let mut report = String::new();
///     
///     if result.is_valid {
///         report.push_str("✓ VALIDATION PASSED\n");
///     } else {
///         report.push_str("✗ VALIDATION FAILED\n");
///     }
///     
///     if result.error_count > 0 {
///         report.push_str(&format!("Errors: {}\n", result.error_count));
///     }
///     
///     if result.warning_count > 0 {
///         report.push_str(&format!("Warnings: {}\n", result.warning_count));
///     }
///     
///     if result.recommendation_count > 0 {
///         report.push_str(&format!("Recommendations: {}\n", result.recommendation_count));
///     }
///     
///     report
/// }
/// 
/// // Example usage
/// let mut result = ValidationResult::valid();
/// result.add_warning();
/// result.add_recommendation();
/// 
/// let report = generate_validation_report(&result);
/// println!("{}", report);
/// // Output:
/// // ✓ VALIDATION PASSED
/// // Warnings: 1
/// // Recommendations: 1
/// ```
///
/// # Integration Points
///
/// ValidationResult integrates with:
/// - **Input Validation**: Aggregate input validation results
/// - **Market Validation**: Collect market validation outcomes
/// - **Oracle Validation**: Track oracle validation status
/// - **Fee Validation**: Monitor fee validation results
/// - **Admin System**: Validate administrative operations
/// - **Event System**: Log validation outcomes
/// - **User Interface**: Provide detailed validation feedback
///
/// # Best Practices
///
/// Recommendations for using ValidationResult:
/// - **Comprehensive Checking**: Always check both errors and warnings
/// - **User Feedback**: Provide specific feedback based on validation results
/// - **Logging**: Log validation results for debugging and monitoring
/// - **Recovery**: Implement recovery strategies for validation failures
/// - **Performance**: Use batch validation for multiple operations
/// - **Documentation**: Document validation rules and expected outcomes
#[contracttype]
#[derive(Debug, Clone)]
pub struct ValidationResult {
    pub is_valid: bool,
    pub error_count: u32,
    pub warning_count: u32,
    pub recommendation_count: u32,
}

impl ValidationResult {
    /// Create a valid validation result
    pub fn valid() -> Self {
        Self {
            is_valid: true,
            error_count: 0,
            warning_count: 0,
            recommendation_count: 0,
        }
    }

    /// Create an invalid validation result
    pub fn invalid() -> Self {
        Self {
            is_valid: false,
            error_count: 1,
            warning_count: 0,
            recommendation_count: 0,
        }
    }

    /// Add an error to the validation result
    pub fn add_error(&mut self) {
        self.is_valid = false;
        self.error_count += 1;
    }

    /// Add a warning to the validation result
    pub fn add_warning(&mut self) {
        self.warning_count += 1;
    }

    /// Add a recommendation to the validation result
    pub fn add_recommendation(&mut self) {
        self.recommendation_count += 1;
    }

    /// Check if validation result has errors
    pub fn has_errors(&self) -> bool {
        self.error_count > 0
    }

    /// Check if validation result has warnings
    pub fn has_warnings(&self) -> bool {
        self.warning_count > 0
    }
}

// ===== COMPREHENSIVE INPUT VALIDATION =====

<<<<<<< HEAD
/// Comprehensive input validation utilities
=======
/// Comprehensive input validation utilities for prediction market operations.
///
/// This utility class provides essential input validation operations for prediction markets,
/// including address validation, string validation, numeric validation, timestamp validation,
/// and duration validation. All validation functions return detailed error information
/// and are optimized for blockchain execution.
///
/// # Core Functionality
///
/// **Address Validation:**
/// - Validate address format and structure
/// - Check address permissions and accessibility
/// - Handle Soroban SDK address constraints
///
/// **String Validation:**
/// - Validate string length within specified bounds
/// - Check string content for validity
/// - Handle Unicode and special character constraints
///
/// **Numeric Validation:**
/// - Validate number ranges and bounds
/// - Check for positive numbers
/// - Handle integer overflow and underflow
///
/// **Timestamp Validation:**
/// - Validate future timestamps for market deadlines
/// - Check timestamp format and range
/// - Handle blockchain time constraints
///
/// **Duration Validation:**
/// - Validate duration ranges for markets
/// - Check minimum and maximum duration limits
/// - Handle duration format and conversion
///
/// # Example Usage
///
/// ```rust
/// # use soroban_sdk::{Env, Address, String};
/// # use predictify_hybrid::validation::{InputValidator, ValidationError};
/// # let env = Env::default();
/// 
/// // Validate address
/// let user_address = Address::generate(&env);
/// match InputValidator::validate_address(&env, &user_address) {
///     Ok(()) => println!("Address is valid"),
///     Err(ValidationError::InvalidAddress) => {
///         println!("Invalid address format");
///     }
///     Err(e) => println!("Validation error: {:?}", e),
/// }
/// 
/// // Validate string length
/// let market_question = String::from_str(&env, "Will Bitcoin reach $100,000?");
/// match InputValidator::validate_string(&env, &market_question, 10, 500) {
///     Ok(()) => println!("Question length is valid"),
///     Err(ValidationError::InvalidString) => {
///         println!("Question is too short or too long");
///     }
///     Err(e) => println!("Validation error: {:?}", e),
/// }
/// 
/// // Validate positive number
/// let stake_amount = 1000000i128; // 1 XLM in stroops
/// match InputValidator::validate_positive_number(&stake_amount) {
///     Ok(()) => println!("Stake amount is positive"),
///     Err(ValidationError::InvalidNumber) => {
///         println!("Stake amount must be positive");
///     }
///     Err(e) => println!("Validation error: {:?}", e),
/// }
/// 
/// // Validate number range
/// let threshold = 50000000i128; // $50 threshold
/// let min_threshold = 1000000i128; // $1 minimum
/// let max_threshold = 1000000000i128; // $1000 maximum
/// match InputValidator::validate_number_range(&threshold, &min_threshold, &max_threshold) {
///     Ok(()) => println!("Threshold is within valid range"),
///     Err(ValidationError::InvalidNumber) => {
///         println!("Threshold is outside valid range");
///     }
///     Err(e) => println!("Validation error: {:?}", e),
/// }
/// 
/// // Validate future timestamp
/// let market_deadline = env.ledger().timestamp() + 86400; // 1 day from now
/// match InputValidator::validate_future_timestamp(&env, &market_deadline) {
///     Ok(()) => println!("Deadline is in the future"),
///     Err(ValidationError::InvalidTimestamp) => {
///         println!("Deadline must be in the future");
///     }
///     Err(e) => println!("Validation error: {:?}", e),
/// }
/// 
/// // Validate duration
/// let market_duration = 30u32; // 30 days
/// match InputValidator::validate_duration(&market_duration) {
///     Ok(()) => println!("Duration is valid"),
///     Err(ValidationError::InvalidDuration) => {
///         println!("Duration is outside valid range");
///     }
///     Err(e) => println!("Validation error: {:?}", e),
/// }
/// ```
///
/// # Address Validation
///
/// Validate addresses for various use cases:
/// ```rust
/// # use soroban_sdk::{Env, Address};
/// # use predictify_hybrid::validation::{InputValidator, ValidationError};
/// # let env = Env::default();
/// 
/// // Validate market admin address
/// let admin_address = Address::generate(&env);
/// match InputValidator::validate_address(&env, &admin_address) {
///     Ok(()) => {
///         println!("Admin address is valid: {}", admin_address);
///         // Proceed with admin operations
///     }
///     Err(ValidationError::InvalidAddress) => {
///         println!("Invalid admin address format");
///         // Handle invalid address
///     }
///     Err(e) => {
///         println!("Unexpected validation error: {:?}", e);
///     }
/// }
/// 
/// // Validate multiple participant addresses
/// let participants = vec![
///     Address::generate(&env),
///     Address::generate(&env),
///     Address::generate(&env),
/// ];
/// 
/// let mut valid_participants = Vec::new();
/// let mut invalid_count = 0;
/// 
/// for (i, participant) in participants.iter().enumerate() {
///     match InputValidator::validate_address(&env, participant) {
///         Ok(()) => {
///             valid_participants.push(participant.clone());
///             println!("Participant {} is valid", i + 1);
///         }
///         Err(_) => {
///             invalid_count += 1;
///             println!("Participant {} is invalid", i + 1);
///         }
///     }
/// }
/// 
/// println!("Valid participants: {}", valid_participants.len());
/// println!("Invalid participants: {}", invalid_count);
/// 
/// // Validate oracle provider address
/// let oracle_address = Address::generate(&env);
/// if InputValidator::validate_address(&env, &oracle_address).is_ok() {
///     println!("Oracle address is valid for price feeds");
/// } else {
///     println!("Oracle address validation failed");
/// }
/// ```
///
/// # String Validation
///
/// Validate strings with length and content constraints:
/// ```rust
/// # use soroban_sdk::{Env, String};
/// # use predictify_hybrid::validation::{InputValidator, ValidationError};
/// # let env = Env::default();
/// 
/// // Validate market questions
/// let questions = vec![
///     String::from_str(&env, "Will Bitcoin reach $100,000 by the end of 2024?"),
///     String::from_str(&env, "Short?"), // Too short
///     String::from_str(&env, &"A".repeat(600)), // Too long
///     String::from_str(&env, "Will Ethereum reach $5,000 this year?"),
/// ];
/// 
/// for (i, question) in questions.iter().enumerate() {
///     match InputValidator::validate_string(&env, question, 10, 500) {
///         Ok(()) => {
///             println!("Question {}: ✓ Valid (length: {})", i + 1, question.len());
///         }
///         Err(ValidationError::InvalidString) => {
///             println!("Question {}: ✗ Invalid length ({})", i + 1, question.len());
///         }
///         Err(e) => {
///             println!("Question {}: ✗ Validation error: {:?}", i + 1, e);
///         }
///     }
/// }
/// 
/// // Validate market descriptions
/// let descriptions = vec![
///     String::from_str(&env, "Detailed market description with comprehensive information about the prediction criteria."),
///     String::from_str(&env, ""), // Empty description
///     String::from_str(&env, "OK"), // Too short
/// ];
/// 
/// for (i, description) in descriptions.iter().enumerate() {
///     match InputValidator::validate_string(&env, description, 20, 1000) {
///         Ok(()) => {
///             println!("Description {}: ✓ Valid", i + 1);
///         }
///         Err(ValidationError::InvalidString) => {
///             println!("Description {}: ✗ Length must be 20-1000 characters", i + 1);
///         }
///         Err(e) => {
///             println!("Description {}: ✗ Error: {:?}", i + 1, e);
///         }
///     }
/// }
/// 
/// // Validate oracle feed IDs
/// let feed_ids = vec![
///     String::from_str(&env, "BTC/USD"),
///     String::from_str(&env, "ETH/USD"),
///     String::from_str(&env, "XLM/USD"),
///     String::from_str(&env, "A"), // Too short
/// ];
/// 
/// for (i, feed_id) in feed_ids.iter().enumerate() {
///     match InputValidator::validate_string(&env, feed_id, 3, 50) {
///         Ok(()) => {
///             println!("Feed ID {}: ✓ Valid ({})", i + 1, feed_id);
///         }
///         Err(ValidationError::InvalidString) => {
///             println!("Feed ID {}: ✗ Invalid format", i + 1);
///         }
///         Err(e) => {
///             println!("Feed ID {}: ✗ Error: {:?}", i + 1, e);
///         }
///     }
/// }
/// ```
///
/// # Numeric Validation
///
/// Validate numbers with range and positivity constraints:
/// ```rust
/// # use predictify_hybrid::validation::{InputValidator, ValidationError};
/// 
/// // Validate stake amounts
/// let stake_amounts = vec![
///     1000000i128,   // 1 XLM - valid
///     -500000i128,   // Negative - invalid
///     0i128,         // Zero - invalid for stakes
///     100000000i128, // 100 XLM - valid
/// ];
/// 
/// for (i, stake) in stake_amounts.iter().enumerate() {
///     match InputValidator::validate_positive_number(stake) {
///         Ok(()) => {
///             println!("Stake {}: ✓ Valid ({} stroops)", i + 1, stake);
///         }
///         Err(ValidationError::InvalidNumber) => {
///             println!("Stake {}: ✗ Must be positive ({} stroops)", i + 1, stake);
///         }
///         Err(e) => {
///             println!("Stake {}: ✗ Error: {:?}", i + 1, e);
///         }
///     }
/// }
/// 
/// // Validate threshold ranges
/// let thresholds = vec![
///     (50000000i128, 1000000i128, 100000000i128),   // $50, valid range $1-$100
///     (500000i128, 1000000i128, 100000000i128),     // $0.50, below minimum
///     (150000000i128, 1000000i128, 100000000i128),  // $150, above maximum
///     (25000000i128, 1000000i128, 100000000i128),   // $25, valid
/// ];
/// 
/// for (i, (threshold, min, max)) in thresholds.iter().enumerate() {
///     match InputValidator::validate_number_range(threshold, min, max) {
///         Ok(()) => {
///             println!("Threshold {}: ✓ Valid (${:.2})", i + 1, *threshold as f64 / 1_000_000.0);
///         }
///         Err(ValidationError::InvalidNumber) => {
///             println!("Threshold {}: ✗ Outside range ${:.2}-${:.2} (${:.2})", 
///                 i + 1, 
///                 *min as f64 / 1_000_000.0, 
///                 *max as f64 / 1_000_000.0,
///                 *threshold as f64 / 1_000_000.0
///             );
///         }
///         Err(e) => {
///             println!("Threshold {}: ✗ Error: {:?}", i + 1, e);
///         }
///     }
/// }
/// 
/// // Validate fee percentages
/// let fee_percentages = vec![
///     250i128,   // 2.5% - valid
///     -100i128,  // Negative - invalid
///     0i128,     // 0% - valid
///     10000i128, // 100% - might be too high
///     15000i128, // 150% - definitely too high
/// ];
/// 
/// let min_fee = 0i128;
/// let max_fee = 1000i128; // 10% maximum
/// 
/// for (i, fee) in fee_percentages.iter().enumerate() {
///     match InputValidator::validate_number_range(fee, &min_fee, &max_fee) {
///         Ok(()) => {
///             println!("Fee {}: ✓ Valid ({:.2}%)", i + 1, *fee as f64 / 100.0);
///         }
///         Err(ValidationError::InvalidNumber) => {
///             println!("Fee {}: ✗ Must be 0-10% ({:.2}%)", i + 1, *fee as f64 / 100.0);
///         }
///         Err(e) => {
///             println!("Fee {}: ✗ Error: {:?}", i + 1, e);
///         }
///     }
/// }
/// ```
///
/// # Timestamp and Duration Validation
///
/// Validate timestamps and durations for market operations:
/// ```rust
/// # use soroban_sdk::{Env};
/// # use predictify_hybrid::validation::{InputValidator, ValidationError};
/// # let env = Env::default();
/// 
/// // Get current timestamp
/// let current_time = env.ledger().timestamp();
/// 
/// // Validate future timestamps
/// let timestamps = vec![
///     current_time - 3600,    // 1 hour ago - invalid
///     current_time,           // Now - invalid
///     current_time + 3600,    // 1 hour from now - valid
///     current_time + 86400,   // 1 day from now - valid
///     current_time + 2592000, // 30 days from now - valid
/// ];
/// 
/// for (i, timestamp) in timestamps.iter().enumerate() {
///     match InputValidator::validate_future_timestamp(&env, timestamp) {
///         Ok(()) => {
///             let hours_from_now = (*timestamp as i64 - current_time as i64) / 3600;
///             println!("Timestamp {}: ✓ Valid ({} hours from now)", i + 1, hours_from_now);
///         }
///         Err(ValidationError::InvalidTimestamp) => {
///             let hours_from_now = (*timestamp as i64 - current_time as i64) / 3600;
///             println!("Timestamp {}: ✗ Must be in future ({} hours from now)", i + 1, hours_from_now);
///         }
///         Err(e) => {
///             println!("Timestamp {}: ✗ Error: {:?}", i + 1, e);
///         }
///     }
/// }
/// 
/// // Validate market durations
/// let durations = vec![
///     0u32,   // 0 days - invalid
///     1u32,   // 1 day - valid
///     7u32,   // 1 week - valid
///     30u32,  // 1 month - valid
///     90u32,  // 3 months - valid
///     365u32, // 1 year - valid
///     400u32, // Over 1 year - might be invalid
/// ];
/// 
/// for (i, duration) in durations.iter().enumerate() {
///     match InputValidator::validate_duration(duration) {
///         Ok(()) => {
///             println!("Duration {}: ✓ Valid ({} days)", i + 1, duration);
///         }
///         Err(ValidationError::InvalidDuration) => {
///             println!("Duration {}: ✗ Invalid ({} days)", i + 1, duration);
///         }
///         Err(e) => {
///             println!("Duration {}: ✗ Error: {:?}", i + 1, e);
///         }
///     }
/// }
/// 
/// // Convert durations to timestamps and validate
/// let base_time = current_time;
/// for (i, duration) in durations.iter().enumerate() {
///     let deadline = base_time + (*duration as u64 * 86400); // Convert days to seconds
///     
///     match InputValidator::validate_future_timestamp(&env, &deadline) {
///         Ok(()) => {
///             println!("Deadline for duration {}: ✓ Valid", i + 1);
///         }
///         Err(_) => {
///             println!("Deadline for duration {}: ✗ Invalid", i + 1);
///         }
///     }
/// }
/// ```
///
/// # Integration Points
///
/// InputValidator integrates with:
/// - **Market Creation**: Validate all market creation parameters
/// - **User Input**: Validate user-provided data before processing
/// - **Oracle Configuration**: Validate oracle setup parameters
/// - **Fee Configuration**: Validate fee amounts and percentages
/// - **Admin Operations**: Validate administrative parameters
/// - **Voting System**: Validate voting parameters and constraints
/// - **Dispute System**: Validate dispute creation parameters
///
/// # Validation Rules
///
/// Current validation rules and constraints:
/// - **Addresses**: Must be valid Soroban SDK addresses
/// - **Strings**: Length constraints vary by use case (10-500 chars typical)
/// - **Numbers**: Must be positive for stakes, within ranges for thresholds
/// - **Timestamps**: Must be in the future for deadlines
/// - **Durations**: Typically 1-365 days for market duration
///
/// # Performance Considerations
///
/// Input validation is optimized for blockchain execution:
/// - **Fast Validation**: Simple checks with minimal computation
/// - **Early Exit**: Return immediately on first validation failure
/// - **Minimal Memory**: Avoid unnecessary allocations
/// - **Gas Efficient**: Low computational overhead
/// - **Deterministic**: Consistent results for same inputs
>>>>>>> 3318cae1
pub struct InputValidator;

impl InputValidator {
    /// Validate string length with specific limits
    pub fn validate_string_length(input: &String, max_length: u32) -> Result<(), ValidationError> {
        let length = input.len() as u32;

        if length == 0 {
            return Err(ValidationError::StringTooShort);
        }

        if length > max_length {
            return Err(ValidationError::StringTooLong);
        }

        Ok(())
    }

    /// Validate numeric range for all parameters
    pub fn validate_numeric_range(
        value: i128,
        min: i128,
        max: i128,
    ) -> Result<(), ValidationError> {
        if value < min {
            return Err(ValidationError::NumberOutOfRange);
        }

        if value > max {
            return Err(ValidationError::NumberOutOfRange);
        }

        Ok(())
    }

    /// Validate address format and validity
    pub fn validate_address_format(address: &Address) -> Result<(), ValidationError> {
        //this is called, Soroban host performs the necessary
        // authentication, manages replay prevention and enforces the user's
        // authorization policies.
        address.require_auth();

        Ok(())
    }

    pub fn validate_address(address: &Address, env: &Env) -> Result<(), ValidationError> {
        address.require_auth_for_args(vec![env, address.into_val(env)]);
        Ok(())
    }

    /// Validate timestamp bounds
    pub fn validate_timestamp_bounds(
        timestamp: u64,
        min: u64,
        max: u64,
    ) -> Result<(), ValidationError> {
        if timestamp < min {
            return Err(ValidationError::TimestampOutOfBounds);
        }

        if timestamp > max {
            return Err(ValidationError::TimestampOutOfBounds);
        }

        Ok(())
    }

    /// Validate array size limits
    pub fn validate_array_size(array: &Vec<String>, max_size: u32) -> Result<(), ValidationError> {
        let size = array.len() as u32;

        if size == 0 {
            return Err(ValidationError::ArrayTooSmall);
        }

        if size > max_size {
            return Err(ValidationError::ArrayTooLarge);
        }

        Ok(())
    }

    /// Validate question format specifically
    pub fn validate_question_format(question: &String) -> Result<(), ValidationError> {
        // Check string length
        if let Err(_) = Self::validate_string_length(question, config::MAX_QUESTION_LENGTH) {
            return Err(ValidationError::InvalidQuestionFormat);
        }

        // Check for empty or whitespace-only questions
        if question.is_empty() {
            return Err(ValidationError::InvalidQuestionFormat);
        }

        // Check for minimum meaningful length (at least 10 characters)
        if question.len() < 10 {
            return Err(ValidationError::InvalidQuestionFormat);
        }
        Ok(())
    }

    /// Validate outcome format specifically
    pub fn validate_outcome_format(outcome: &String) -> Result<(), ValidationError> {
        // Check string length
        if let Err(_) = Self::validate_string_length(outcome, config::MAX_OUTCOME_LENGTH) {
            return Err(ValidationError::InvalidOutcomeFormat);
        }

        // Check for empty outcomes
        if outcome.is_empty() {
            return Err(ValidationError::InvalidOutcomeFormat);
        }

        // Check for minimum meaningful length (at least 2 characters)
        if outcome.len() < 2 {
            return Err(ValidationError::InvalidOutcomeFormat);
        }

        Ok(())
    }

    /// Validate string length and content
    pub fn validate_string(
        env: &Env,
        value: &String,
        min_length: u32,
        max_length: u32,
    ) -> Result<(), ValidationError> {
        let length = value.len() as u32;

        if length < min_length {
            return Err(ValidationError::StringTooShort);
        }

        if length > max_length {
            return Err(ValidationError::StringTooLong);
        }

        if value.is_empty() {
            return Err(ValidationError::StringTooShort);
        }

        Ok(())
    }

    /// Validate number range
    pub fn validate_number_range(
        value: &i128,
        min: &i128,
        max: &i128,
    ) -> Result<(), ValidationError> {
        if *value < *min {
            return Err(ValidationError::NumberOutOfRange);
        }

        if *value > *max {
            return Err(ValidationError::NumberOutOfRange);
        }

        Ok(())
    }

    /// Validate positive number
    pub fn validate_positive_number(value: &i128) -> Result<(), ValidationError> {
        if *value <= 0 {
            return Err(ValidationError::NumberOutOfRange);
        }

        Ok(())
    }

    /// Validate timestamp (must be in the future)
    pub fn validate_future_timestamp(env: &Env, timestamp: &u64) -> Result<(), ValidationError> {
        let current_time = env.ledger().timestamp();

        if *timestamp <= current_time {
            return Err(ValidationError::TimestampOutOfBounds);
        }

        Ok(())
    }

    /// Validate duration range
    pub fn validate_duration(duration_days: &u32) -> Result<(), ValidationError> {
        if *duration_days < config::MIN_MARKET_DURATION_DAYS {
            return Err(ValidationError::InvalidDuration);
        }

        if *duration_days > config::MAX_MARKET_DURATION_DAYS {
            return Err(ValidationError::InvalidDuration);
        }

        Ok(())
    }

<<<<<<< HEAD
    /// Comprehensive validation for all input types
    pub fn validate_comprehensive_inputs(
=======
/// Comprehensive market validation utilities for prediction market operations.
///
/// This utility class provides specialized validation operations for prediction markets,
/// including market creation validation, voting validation, oracle validation,
/// fee validation, and market state validation. All validation functions return
/// detailed ValidationResult structures with comprehensive error reporting.
///
/// # Core Functionality
///
/// **Market Creation Validation:**
/// - Validate all market creation parameters
/// - Check admin permissions and address validity
/// - Validate market questions and outcomes
/// - Verify duration and oracle configuration
///
/// **Voting Validation:**
/// - Validate user voting permissions
/// - Check vote outcomes and stake amounts
/// - Verify market state for voting eligibility
/// - Handle duplicate vote prevention
///
/// **Oracle Validation:**
/// - Validate oracle configuration parameters
/// - Check oracle provider settings
/// - Verify feed IDs and threshold values
/// - Handle oracle resolution validation
///
/// **Fee Validation:**
/// - Validate fee collection parameters
/// - Check market eligibility for fee collection
/// - Verify fee amounts and percentages
/// - Handle fee distribution validation
///
/// **Market State Validation:**
/// - Validate market state transitions
/// - Check market lifecycle constraints
/// - Verify resolution and dispute states
/// - Handle market extension validation
///
/// # Example Usage
///
/// ```rust
/// # use soroban_sdk::{Env, Address, String, Vec, Symbol};
/// # use predictify_hybrid::validation::{MarketValidator, ValidationResult};
/// # use predictify_hybrid::types::{Market, OracleConfig, OracleProvider, MarketState};
/// # let env = Env::default();
/// 
/// // Validate market creation
/// let admin = Address::generate(&env);
/// let question = String::from_str(&env, "Will Bitcoin reach $100,000 by year end?");
/// let outcomes = vec![
///     &env,
///     String::from_str(&env, "yes"),
///     String::from_str(&env, "no"),
/// ];
/// let duration = 90u32; // 90 days
/// let oracle_config = OracleConfig {
///     provider: OracleProvider::Reflector,
///     feed_id: String::from_str(&env, "BTC/USD"),
///     threshold: 100000000000i128, // $100k
///     comparison: String::from_str(&env, "gte"),
/// };
/// 
/// let creation_result = MarketValidator::validate_market_creation(
///     &env,
///     &admin,
///     &question,
///     &outcomes,
///     &duration,
///     &oracle_config,
/// );
/// 
/// if creation_result.is_valid {
///     println!("✓ Market creation parameters are valid");
///     if creation_result.has_warnings() {
///         println!("⚠ {} warnings generated", creation_result.warning_count);
///     }
/// } else {
///     println!("✗ Market creation validation failed with {} errors", creation_result.error_count);
/// }
/// 
/// // Validate voting parameters
/// let voter = Address::generate(&env);
/// let market_id = Symbol::new(&env, "BTC_100K");
/// let outcome = String::from_str(&env, "yes");
/// let stake = 5000000i128; // 5 XLM
/// 
/// let voting_result = MarketValidator::validate_voting(
///     &env,
///     &voter,
///     &market_id,
///     &outcome,
///     &stake,
/// );
/// 
/// if voting_result.is_valid {
///     println!("✓ Voting parameters are valid");
/// } else {
///     println!("✗ Voting validation failed");
/// }
/// ```
///
/// # Market Creation Validation
///
/// Comprehensive validation for market creation:
/// ```rust
/// # use soroban_sdk::{Env, Address, String, Vec};
/// # use predictify_hybrid::validation::{MarketValidator, ValidationResult};
/// # use predictify_hybrid::types::{OracleConfig, OracleProvider};
/// # let env = Env::default();
/// 
/// // Test various market creation scenarios
/// let test_scenarios = vec![
///     // Scenario 1: Valid market
///     (
///         Address::generate(&env),
///         String::from_str(&env, "Will Bitcoin reach $100,000 by December 31, 2024?"),
///         vec![
///             &env,
///             String::from_str(&env, "yes"),
///             String::from_str(&env, "no"),
///         ],
///         90u32,
///         OracleConfig {
///             provider: OracleProvider::Reflector,
///             feed_id: String::from_str(&env, "BTC/USD"),
///             threshold: 100000000000i128,
///             comparison: String::from_str(&env, "gte"),
///         },
///         "Valid market with proper parameters"
///     ),
///     // Scenario 2: Question too short
///     (
///         Address::generate(&env),
///         String::from_str(&env, "BTC?"), // Too short
///         vec![
///             &env,
///             String::from_str(&env, "yes"),
///             String::from_str(&env, "no"),
///         ],
///         30u32,
///         OracleConfig {
///             provider: OracleProvider::Reflector,
///             feed_id: String::from_str(&env, "BTC/USD"),
///             threshold: 100000000000i128,
///             comparison: String::from_str(&env, "gte"),
///         },
///         "Market with question too short"
///     ),
///     // Scenario 3: Duration too short
///     (
///         Address::generate(&env),
///         String::from_str(&env, "Will Ethereum reach $5,000 this quarter?"),
///         vec![
///             &env,
///             String::from_str(&env, "yes"),
///             String::from_str(&env, "no"),
///         ],
///         0u32, // Invalid duration
///         OracleConfig {
///             provider: OracleProvider::Reflector,
///             feed_id: String::from_str(&env, "ETH/USD"),
///             threshold: 5000000000i128,
///             comparison: String::from_str(&env, "gte"),
///         },
///         "Market with invalid duration"
///     ),
/// ];
/// 
/// for (i, (admin, question, outcomes, duration, oracle_config, description)) in test_scenarios.iter().enumerate() {
///     println!("\n=== Test Scenario {}: {} ===", i + 1, description);
///     
///     let result = MarketValidator::validate_market_creation(
///         &env,
///         admin,
///         question,
///         outcomes,
///         duration,
///         oracle_config,
///     );
///     
///     if result.is_valid {
///         println!("✓ Validation passed");
///         if result.has_warnings() {
///             println!("  ⚠ {} warnings", result.warning_count);
///         }
///         if result.recommendation_count > 0 {
///             println!("  💡 {} recommendations", result.recommendation_count);
///         }
///     } else {
///         println!("✗ Validation failed");
///         println!("  Errors: {}", result.error_count);
///         if result.has_warnings() {
///             println!("  Warnings: {}", result.warning_count);
///         }
///     }
/// }
/// ```
///
/// # Voting Validation
///
/// Validate voting operations and constraints:
/// ```rust
/// # use soroban_sdk::{Env, Address, String, Symbol};
/// # use predictify_hybrid::validation::{MarketValidator, ValidationResult};
/// # let env = Env::default();
/// 
/// // Test voting scenarios
/// let market_id = Symbol::new(&env, "BTC_100K");
/// let valid_outcomes = vec!["yes", "no"];
/// 
/// let voting_scenarios = vec![
///     // Scenario 1: Valid vote
///     (
///         Address::generate(&env),
///         String::from_str(&env, "yes"),
///         5000000i128, // 5 XLM stake
///         "Valid vote with proper stake"
///     ),
///     // Scenario 2: Invalid outcome
///     (
///         Address::generate(&env),
///         String::from_str(&env, "maybe"), // Invalid outcome
///         1000000i128,
///         "Vote with invalid outcome"
///     ),
///     // Scenario 3: Zero stake
///     (
///         Address::generate(&env),
///         String::from_str(&env, "no"),
///         0i128, // Zero stake
///         "Vote with zero stake"
///     ),
///     // Scenario 4: Negative stake
///     (
///         Address::generate(&env),
///         String::from_str(&env, "yes"),
///         -1000000i128, // Negative stake
///         "Vote with negative stake"
///     ),
/// ];
/// 
/// for (i, (voter, outcome, stake, description)) in voting_scenarios.iter().enumerate() {
///     println!("\n=== Voting Scenario {}: {} ===", i + 1, description);
///     
///     let result = MarketValidator::validate_voting(
///         &env,
///         voter,
///         &market_id,
///         outcome,
///         stake,
///     );
///     
///     if result.is_valid {
///         println!("✓ Voting validation passed");
///         println!("  Voter: {}", voter);
///         println!("  Outcome: {}", outcome);
///         println!("  Stake: {} stroops", stake);
///     } else {
///         println!("✗ Voting validation failed");
///         println!("  Errors: {}", result.error_count);
///     }
/// }
/// ```
///
/// # Oracle Validation
///
/// Validate oracle configurations and parameters:
/// ```rust
/// # use soroban_sdk::{Env, String};
/// # use predictify_hybrid::validation::{MarketValidator, ValidationResult};
/// # use predictify_hybrid::types::{OracleConfig, OracleProvider};
/// # let env = Env::default();
/// 
/// // Test oracle configurations
/// let oracle_scenarios = vec![
///     // Scenario 1: Valid Reflector oracle
///     (
///         OracleConfig {
///             provider: OracleProvider::Reflector,
///             feed_id: String::from_str(&env, "BTC/USD"),
///             threshold: 100000000000i128, // $100k
///             comparison: String::from_str(&env, "gte"),
///         },
///         "Valid Reflector oracle configuration"
///     ),
///     // Scenario 2: Valid Pyth oracle
///     (
///         OracleConfig {
///             provider: OracleProvider::Pyth,
///             feed_id: String::from_str(&env, "ETH/USD"),
///             threshold: 5000000000i128, // $5k
///             comparison: String::from_str(&env, "gte"),
///         },
///         "Valid Pyth oracle configuration"
///     ),
///     // Scenario 3: Invalid threshold (negative)
///     (
///         OracleConfig {
///             provider: OracleProvider::Reflector,
///             feed_id: String::from_str(&env, "XLM/USD"),
///             threshold: -1000000i128, // Negative threshold
///             comparison: String::from_str(&env, "gte"),
///         },
///         "Oracle with negative threshold"
///     ),
///     // Scenario 4: Invalid feed ID (too short)
///     (
///         OracleConfig {
///             provider: OracleProvider::Reflector,
///             feed_id: String::from_str(&env, "B"), // Too short
///             threshold: 50000000000i128,
///             comparison: String::from_str(&env, "gte"),
///         },
///         "Oracle with invalid feed ID"
///     ),
/// ];
/// 
/// for (i, (oracle_config, description)) in oracle_scenarios.iter().enumerate() {
///     println!("\n=== Oracle Scenario {}: {} ===", i + 1, description);
///     
///     let result = MarketValidator::validate_oracle_config(&env, oracle_config);
///     
///     if result.is_valid {
///         println!("✓ Oracle validation passed");
///         println!("  Provider: {:?}", oracle_config.provider);
///         println!("  Feed ID: {}", oracle_config.feed_id);
///         println!("  Threshold: {}", oracle_config.threshold);
///         println!("  Comparison: {}", oracle_config.comparison);
///     } else {
///         println!("✗ Oracle validation failed");
///         println!("  Errors: {}", result.error_count);
///         if result.has_warnings() {
///             println!("  Warnings: {}", result.warning_count);
///         }
///     }
/// }
/// ```
///
/// # Fee Validation
///
/// Validate fee collection and market eligibility:
/// ```rust
/// # use soroban_sdk::{Env, Address, String, Symbol};
/// # use predictify_hybrid::validation::{MarketValidator, ValidationResult};
/// # use predictify_hybrid::types::{Market, MarketState, OracleConfig, OracleProvider};
/// # let env = Env::default();
/// 
/// // Create test markets with different states
/// let test_markets = vec![
///     // Market 1: Active market (should not collect fees yet)
///     (
///         Market {
///             admin: Address::generate(&env),
///             question: String::from_str(&env, "Will BTC reach $100k?"),
///             outcomes: vec![
///                 &env,
///                 String::from_str(&env, "yes"),
///                 String::from_str(&env, "no"),
///             ],
///             deadline: env.ledger().timestamp() + 86400,
///             oracle_config: OracleConfig {
///                 provider: OracleProvider::Reflector,
///                 feed_id: String::from_str(&env, "BTC/USD"),
///                 threshold: 100000000000i128,
///                 comparison: String::from_str(&env, "gte"),
///             },
///             state: MarketState::Active,
///         },
///         Symbol::new(&env, "BTC_100K"),
///         "Active market - fees not yet collectible"
///     ),
///     // Market 2: Resolved market (should allow fee collection)
///     (
///         Market {
///             admin: Address::generate(&env),
///             question: String::from_str(&env, "Will ETH reach $5k?"),
///             outcomes: vec![
///                 &env,
///                 String::from_str(&env, "yes"),
///                 String::from_str(&env, "no"),
///             ],
///             deadline: env.ledger().timestamp() - 86400, // Past deadline
///             oracle_config: OracleConfig {
///                 provider: OracleProvider::Reflector,
///                 feed_id: String::from_str(&env, "ETH/USD"),
///                 threshold: 5000000000i128,
///                 comparison: String::from_str(&env, "gte"),
///             },
///             state: MarketState::Resolved,
///         },
///         Symbol::new(&env, "ETH_5K"),
///         "Resolved market - fees collectible"
///     ),
/// ];
/// 
/// for (i, (market, market_id, description)) in test_markets.iter().enumerate() {
///     println!("\n=== Fee Collection Scenario {}: {} ===", i + 1, description);
///     
///     let result = MarketValidator::validate_market_for_fee_collection(
///         &env,
///         market,
///         market_id,
///     );
///     
///     if result.is_valid {
///         println!("✓ Fee collection validation passed");
///         println!("  Market state: {:?}", market.state);
///         println!("  Market ID: {:?}", market_id);
///     } else {
///         println!("✗ Fee collection validation failed");
///         println!("  Errors: {}", result.error_count);
///         println!("  Market state: {:?}", market.state);
///     }
/// }
/// ```
///
/// # Batch Market Validation
///
/// Validate multiple markets efficiently:
/// ```rust
/// # use soroban_sdk::{Env, Address, String, Vec, Symbol};
/// # use predictify_hybrid::validation::{MarketValidator, ValidationResult};
/// # use predictify_hybrid::types::{OracleConfig, OracleProvider};
/// # let env = Env::default();
/// 
/// // Batch validate multiple market creation requests
/// fn validate_market_batch(
///     env: &Env,
///     market_requests: &Vec<(
///         Address,
///         String,
///         Vec<String>,
///         u32,
///         OracleConfig,
///     )>,
/// ) -> Vec<ValidationResult> {
///     let mut results = Vec::new();
///     
///     for (admin, question, outcomes, duration, oracle_config) in market_requests {
///         let result = MarketValidator::validate_market_creation(
///             env,
///             admin,
///             question,
///             outcomes,
///             duration,
///             oracle_config,
///         );
///         results.push(result);
///     }
///     
///     results
/// }
/// 
/// // Create batch of market requests
/// let market_requests = vec![
///     (
///         Address::generate(&env),
///         String::from_str(&env, "Will Bitcoin reach $100,000?"),
///         vec![
///             String::from_str(&env, "yes"),
///             String::from_str(&env, "no"),
///         ],
///         90u32,
///         OracleConfig {
///             provider: OracleProvider::Reflector,
///             feed_id: String::from_str(&env, "BTC/USD"),
///             threshold: 100000000000i128,
///             comparison: String::from_str(&env, "gte"),
///         },
///     ),
///     (
///         Address::generate(&env),
///         String::from_str(&env, "Will Ethereum reach $5,000?"),
///         vec![
///             String::from_str(&env, "yes"),
///             String::from_str(&env, "no"),
///         ],
///         60u32,
///         OracleConfig {
///             provider: OracleProvider::Reflector,
///             feed_id: String::from_str(&env, "ETH/USD"),
///             threshold: 5000000000i128,
///             comparison: String::from_str(&env, "gte"),
///         },
///     ),
/// ];
/// 
/// let batch_results = validate_market_batch(&env, &market_requests);
/// 
/// println!("Batch validation completed:");
/// for (i, result) in batch_results.iter().enumerate() {
///     if result.is_valid {
///         println!("  Market {}: ✓ Valid", i + 1);
///     } else {
///         println!("  Market {}: ✗ Invalid ({} errors)", i + 1, result.error_count);
///     }
/// }
/// 
/// let valid_count = batch_results.iter().filter(|r| r.is_valid).count();
/// let total_count = batch_results.len();
/// println!("Summary: {}/{} markets passed validation", valid_count, total_count);
/// ```
///
/// # Integration Points
///
/// MarketValidator integrates with:
/// - **Market Creation System**: Validate all market creation parameters
/// - **Voting System**: Validate voting operations and constraints
/// - **Oracle System**: Validate oracle configurations and data
/// - **Fee System**: Validate fee collection eligibility
/// - **Admin System**: Validate administrative operations
/// - **Event System**: Log validation outcomes for monitoring
/// - **User Interface**: Provide detailed validation feedback
///
/// # Validation Rules
///
/// Current market validation rules:
/// - **Market Questions**: 10-500 characters, descriptive content
/// - **Market Outcomes**: At least 2 outcomes, valid strings
/// - **Market Duration**: 1-365 days typical range
/// - **Oracle Configuration**: Valid provider, feed ID, threshold
/// - **Voting Stakes**: Positive amounts, valid outcomes
/// - **Fee Collection**: Only for resolved or expired markets
///
/// # Performance Considerations
///
/// Market validation is optimized for blockchain execution:
/// - **Comprehensive Checks**: Validate all parameters in single call
/// - **Detailed Results**: Provide specific error and warning information
/// - **Batch Processing**: Support multiple market validation
/// - **Gas Efficient**: Minimize computational overhead
/// - **Early Exit**: Stop on critical errors when appropriate
pub struct MarketValidator;

impl MarketValidator {
    /// Validate market creation parameters
    pub fn validate_market_creation(
>>>>>>> 3318cae1
        env: &Env,
        admin: &Address,
        question: &String,
        outcomes: &Vec<String>,
        duration_days: &u32,
        oracle_config: &OracleConfig,
    ) -> ValidationResult {
        let mut result = ValidationResult::valid();

        // Validate admin address
        if let Err(_) = Self::validate_address_format(admin) {
            result.add_error();
        }

        // Validate question format
        if let Err(_) = Self::validate_question_format(question) {
            result.add_error();
        }

        // Validate outcomes array size
        if let Err(_) = Self::validate_array_size(outcomes, config::MAX_MARKET_OUTCOMES) {
            result.add_error();
        }

        // Validate each outcome format
        for outcome in outcomes.iter() {
            if let Err(_) = Self::validate_outcome_format(&outcome) {
                result.add_error();
            }
        }

        // Validate duration
        if let Err(_) = Self::validate_duration(duration_days) {
            result.add_error();
        }

        // Validate oracle config
        if let Err(_) = OracleValidator::validate_oracle_config(env, oracle_config) {
            result.add_error();
        }

        // Add recommendations for optimization
        if result.is_valid {
            if question.len() < 50 {
                result.add_recommendation(); // Suggest longer questions for better clarity
            }
            if outcomes.len() < 3 {
                result.add_recommendation(); // Suggest more outcomes for better market dynamics
            }
        }

        result
    }
}

// ===== MARKET VALIDATION =====

/// Market validation utilities
pub struct MarketValidator;

impl MarketValidator {
    /// Validate market creation parameters with comprehensive validation
    pub fn validate_market_creation(
        env: &Env,
        admin: &Address,
        question: &String,
        outcomes: &Vec<String>,
        duration_days: &u32,
        oracle_config: &OracleConfig,
    ) -> ValidationResult {
        // Use the comprehensive validation function
        InputValidator::validate_comprehensive_inputs(
            env,
            admin,
            question,
            outcomes,
            duration_days,
            oracle_config,
        )
    }

    /// Validate market outcomes with comprehensive validation
    pub fn validate_outcomes(env: &Env, outcomes: &Vec<String>) -> Result<(), ValidationError> {
        // Validate array size
        if let Err(_) = InputValidator::validate_array_size(outcomes, config::MAX_MARKET_OUTCOMES) {
            return Err(ValidationError::ArrayTooSmall);
        }

        if (outcomes.len() as u32) < config::MIN_MARKET_OUTCOMES {
            return Err(ValidationError::ArrayTooSmall);
        }

        // Validate each outcome format
        for outcome in outcomes.iter() {
            if let Err(_) = InputValidator::validate_outcome_format(&outcome) {
                return Err(ValidationError::InvalidOutcomeFormat);
            }
        }

        // Check for duplicate outcomes
        let mut seen = Vec::new(env);
        for outcome in outcomes.iter() {
            if seen.contains(&outcome) {
                return Err(ValidationError::InvalidOutcome);
            }
            seen.push_back(outcome.clone());
        }

        Ok(())
    }

    /// Validate market state for voting
    pub fn validate_market_for_voting(
        env: &Env,
        market: &Market,
        market_id: &Symbol,
    ) -> Result<(), ValidationError> {
        // Check if market exists
        if market.question.is_empty() {
            return Err(ValidationError::InvalidMarket);
        }

        // Check if market is still active
        let current_time = env.ledger().timestamp();
        if current_time >= market.end_time {
            return Err(ValidationError::InvalidMarket);
        }

        // Check if market is already resolved
        if market.winning_outcome.is_some() {
            return Err(ValidationError::InvalidMarket);
        }

        Ok(())
    }

    /// Validate market state for resolution
    pub fn validate_market_for_resolution(
        env: &Env,
        market: &Market,
        market_id: &Symbol,
    ) -> Result<(), ValidationError> {
        // Check if market exists
        if market.question.is_empty() {
            return Err(ValidationError::InvalidMarket);
        }

        // Check if market has ended
        let current_time = env.ledger().timestamp();
        if current_time < market.end_time {
            return Err(ValidationError::InvalidMarket);
        }

        // Check if market is already resolved
        if market.winning_outcome.is_some() {
            return Err(ValidationError::InvalidMarket);
        }

        // Check if oracle result is available
        if market.oracle_result.is_none() {
            return Err(ValidationError::InvalidMarket);
        }

        Ok(())
    }

    /// Validate market for fee collection
    pub fn validate_market_for_fee_collection(
        env: &Env,
        market: &Market,
        market_id: &Symbol,
    ) -> Result<(), ValidationError> {
        // Check if market exists
        if market.question.is_empty() {
            return Err(ValidationError::InvalidMarket);
        }

        // Check if market is resolved
        if market.winning_outcome.is_none() {
            return Err(ValidationError::InvalidMarket);
        }

        // Check if fees are already collected
        if market.fee_collected {
            return Err(ValidationError::InvalidFee);
        }

        // Check if there are sufficient stakes
        if market.total_staked < config::FEE_COLLECTION_THRESHOLD {
            return Err(ValidationError::InvalidFee);
        }

        Ok(())
    }
}

// ===== ORACLE VALIDATION =====

/// Oracle validation utilities
pub struct OracleValidator;

impl OracleValidator {
    /// Validate oracle configuration with comprehensive validation
    pub fn validate_oracle_config(
        env: &Env,
        oracle_config: &OracleConfig,
    ) -> Result<(), ValidationError> {
        // Validate feed ID string length
        if let Err(_) = InputValidator::validate_string_length(&oracle_config.feed_id, 50) {
            return Err(ValidationError::InvalidOracle);
        }

        // Validate threshold with numeric range
        if let Err(_) =
            InputValidator::validate_numeric_range(oracle_config.threshold, 1, i128::MAX)
        {
            return Err(ValidationError::InvalidOracle);
        }

        // Validate comparison operator
        if let Err(_) = Self::validate_comparison_operator(env, &oracle_config.comparison) {
            return Err(ValidationError::InvalidOracle);
        }

        Ok(())
    }

    /// Validate comparison operator
    pub fn validate_comparison_operator(
        env: &Env,
        comparison: &String,
    ) -> Result<(), ValidationError> {
        let valid_operators = vec![
            env,
            String::from_str(env, "gt"),
            String::from_str(env, "gte"),
            String::from_str(env, "lt"),
            String::from_str(env, "lte"),
            String::from_str(env, "eq"),
            String::from_str(env, "ne"),
        ];

        if !valid_operators.contains(comparison) {
            return Err(ValidationError::InvalidOracle);
        }

        Ok(())
    }

    /// Validate oracle provider
    pub fn validate_oracle_provider(provider: &OracleProvider) -> Result<(), ValidationError> {
        match provider {
            OracleProvider::BandProtocol => Ok(()),
            OracleProvider::DIA => Ok(()),
            OracleProvider::Reflector => Ok(()),
            OracleProvider::Pyth => Ok(()),
        }
    }

    /// Validate oracle result
    pub fn validate_oracle_result(
        env: &Env,
        oracle_result: &String,
        market_outcomes: &Vec<String>,
    ) -> Result<(), ValidationError> {
        // Check if oracle result is empty
        if oracle_result.is_empty() {
            return Err(ValidationError::InvalidOracle);
        }

        // Check if oracle result matches one of the market outcomes
        if !market_outcomes.contains(oracle_result) {
            return Err(ValidationError::InvalidOracle);
        }

        Ok(())
    }
}

// ===== FEE VALIDATION =====

/// Fee validation utilities
pub struct FeeValidator;

impl FeeValidator {
    /// Validate fee amount with comprehensive validation
    pub fn validate_fee_amount(amount: &i128) -> Result<(), ValidationError> {
        if let Err(_) = InputValidator::validate_numeric_range(
            *amount,
            config::MIN_FEE_AMOUNT,
            config::MAX_FEE_AMOUNT,
        ) {
            return Err(ValidationError::InvalidFee);
        }

        Ok(())
    }

    /// Validate fee percentage with comprehensive validation
    pub fn validate_fee_percentage(percentage: &i128) -> Result<(), ValidationError> {
        if let Err(_) = InputValidator::validate_numeric_range(*percentage, 0, 100) {
            return Err(ValidationError::InvalidFee);
        }

        Ok(())
    }

    /// Validate fee configuration
    pub fn validate_fee_config(
        env: &Env,
        platform_fee_percentage: &i128,
        creation_fee: &i128,
        min_fee_amount: &i128,
        max_fee_amount: &i128,
        collection_threshold: &i128,
    ) -> ValidationResult {
        let mut result = ValidationResult::valid();

        // Validate platform fee percentage
        if let Err(_) = Self::validate_fee_percentage(platform_fee_percentage) {
            result.add_error();
        }

        // Validate creation fee
        if let Err(_) = Self::validate_fee_amount(creation_fee) {
            result.add_error();
        }

        // Validate min fee amount
        if let Err(_) = Self::validate_fee_amount(min_fee_amount) {
            result.add_error();
        }

        // Validate max fee amount
        if let Err(_) = Self::validate_fee_amount(max_fee_amount) {
            result.add_error();
        }

        // Validate collection threshold
        if let Err(_) = InputValidator::validate_positive_number(collection_threshold) {
            result.add_error();
        }

        // Validate min <= max
        if *min_fee_amount > *max_fee_amount {
            result.add_error();
        }

        result
    }
}

// ===== VOTE VALIDATION =====

/// Comprehensive vote validation utilities for prediction market voting operations.
///
/// This utility class provides specialized validation for voting operations in prediction markets,
/// including user permission validation, outcome validation, stake amount validation,
/// and market state validation for voting eligibility. All validation functions ensure
/// voting integrity and prevent invalid or duplicate votes.
///
/// # Core Functionality
///
/// **User Validation:**
/// - Validate user addresses and permissions
/// - Check voting eligibility and restrictions
/// - Handle duplicate vote prevention
///
/// **Outcome Validation:**
/// - Validate vote outcomes against market options
/// - Check outcome format and validity
/// - Handle case-sensitive outcome matching
///
/// **Stake Validation:**
/// - Validate stake amounts for voting
/// - Check minimum and maximum stake limits
/// - Handle stake amount formatting
///
/// **Market State Validation:**
/// - Verify market is open for voting
/// - Check market deadlines and expiration
/// - Handle market state transitions
///
/// # Example Usage
///
/// ```rust
/// # use soroban_sdk::{Env, Address, String, Vec, Symbol};
/// # use predictify_hybrid::validation::{VoteValidator, ValidationError};
/// # let env = Env::default();
/// 
/// // Validate user voting eligibility
/// let voter = Address::generate(&env);
/// let market_id = Symbol::new(&env, "BTC_100K");
/// 
/// match VoteValidator::validate_user(&env, &voter, &market_id) {
///     Ok(()) => println!("User is eligible to vote"),
///     Err(ValidationError::InvalidAddress) => {
///         println!("Invalid user address");
///     }
///     Err(ValidationError::InvalidVote) => {
///         println!("User has already voted or is not eligible");
///     }
///     Err(e) => println!("Validation error: {:?}", e),
/// }
/// 
/// // Validate vote outcome
/// let vote_outcome = String::from_str(&env, "yes");
/// let market_outcomes = vec![
///     String::from_str(&env, "yes"),
///     String::from_str(&env, "no"),
/// ];
/// 
/// match VoteValidator::validate_outcome(&env, &vote_outcome, &market_outcomes) {
///     Ok(()) => println!("Vote outcome is valid"),
///     Err(ValidationError::InvalidOutcome) => {
///         println!("Invalid vote outcome - must be 'yes' or 'no'");
///     }
///     Err(e) => println!("Validation error: {:?}", e),
/// }
/// 
/// // Validate stake amount
/// let stake_amount = 5000000i128; // 5 XLM
/// 
/// match VoteValidator::validate_stake_amount(&stake_amount) {
///     Ok(()) => println!("Stake amount is valid"),
///     Err(ValidationError::InvalidStake) => {
///         println!("Invalid stake amount - must be positive");
///     }
///     Err(e) => println!("Validation error: {:?}", e),
/// }
/// ```
///
/// # Integration Points
///
/// VoteValidator integrates with:
/// - **Voting System**: Validate all voting operations
/// - **Market System**: Check market state and eligibility
/// - **User System**: Validate user permissions and addresses
/// - **Stake System**: Validate stake amounts and limits
/// - **Event System**: Log voting validation outcomes
pub struct VoteValidator;

impl VoteValidator {
    /// Validate vote parameters with comprehensive validation
    pub fn validate_vote(
        env: &Env,
        user: &Address,
        market_id: &Symbol,
        outcome: &String,
        stake_amount: &i128,
        market: &Market,
    ) -> Result<(), ValidationError> {
        // Validate user address format
        if let Err(_) = InputValidator::validate_address_format(user) {
            return Err(ValidationError::InvalidAddressFormat);
        }

        // Validate market for voting
        if let Err(_) = MarketValidator::validate_market_for_voting(env, market, market_id) {
            return Err(ValidationError::InvalidVote);
        }

        // Validate outcome format
        if let Err(_) = InputValidator::validate_outcome_format(outcome) {
            return Err(ValidationError::InvalidOutcomeFormat);
        }

        // Validate outcome against market outcomes
        if let Err(_) = Self::validate_outcome(env, outcome, &market.outcomes) {
            return Err(ValidationError::InvalidVote);
        }

        // Validate stake amount with numeric range
        if let Err(_) =
            InputValidator::validate_numeric_range(*stake_amount, config::MIN_VOTE_STAKE, i128::MAX)
        {
            return Err(ValidationError::InvalidStake);
        }

        // Check if user has already voted
        if market.votes.contains_key(user.clone()) {
            return Err(ValidationError::InvalidVote);
        }

        Ok(())
    }

    /// Validate outcome against market outcomes
    pub fn validate_outcome(
        env: &Env,
        outcome: &String,
        market_outcomes: &Vec<String>,
    ) -> Result<(), ValidationError> {
        if outcome.is_empty() {
            return Err(ValidationError::InvalidOutcome);
        }

        if !market_outcomes.contains(outcome) {
            return Err(ValidationError::InvalidOutcome);
        }

        Ok(())
    }

    /// Validate stake amount
    pub fn validate_stake_amount(stake_amount: &i128) -> Result<(), ValidationError> {
        if let Err(_) = InputValidator::validate_positive_number(stake_amount) {
            return Err(ValidationError::InvalidStake);
        }

        if *stake_amount < config::MIN_VOTE_STAKE {
            return Err(ValidationError::InvalidStake);
        }

        Ok(())
    }
}

// ===== DISPUTE VALIDATION =====

/// Comprehensive dispute validation utilities for prediction market dispute operations.
///
/// This utility class provides specialized validation for dispute operations in prediction markets,
/// including dispute creation validation, user permission validation, stake validation,
/// and market state validation for dispute eligibility. All validation functions ensure
/// dispute integrity and prevent invalid or duplicate disputes.
///
/// # Core Functionality
///
/// **Dispute Creation Validation:**
/// - Validate dispute creation parameters
/// - Check user permissions for dispute initiation
/// - Verify market state allows disputes
/// - Handle dispute timing constraints
///
/// **Stake Validation:**
/// - Validate dispute stake amounts
/// - Check minimum dispute stake requirements
/// - Handle stake amount formatting and limits
///
/// **Market State Validation:**
/// - Verify market is eligible for disputes
/// - Check market resolution status
/// - Handle dispute window timing
///
/// # Example Usage
///
/// ```rust
/// # use soroban_sdk::{Env, Address, Symbol};
/// # use predictify_hybrid::validation::{DisputeValidator, ValidationError};
/// # use predictify_hybrid::types::{Market, MarketState, OracleConfig, OracleProvider};
/// # let env = Env::default();
/// 
/// // Validate dispute creation
/// let user = Address::generate(&env);
/// let market_id = Symbol::new(&env, "BTC_100K");
/// let dispute_stake = 10000000i128; // 10 XLM
/// let market = Market {
///     admin: Address::generate(&env),
///     question: String::from_str(&env, "Will BTC reach $100k?"),
///     outcomes: vec![&env, String::from_str(&env, "yes"), String::from_str(&env, "no")],
///     deadline: env.ledger().timestamp() - 3600, // Past deadline
///     oracle_config: OracleConfig {
///         provider: OracleProvider::Reflector,
///         feed_id: String::from_str(&env, "BTC/USD"),
///         threshold: 100000000000i128,
///         comparison: String::from_str(&env, "gte"),
///     },
///     state: MarketState::Resolved,
/// };
/// 
/// match DisputeValidator::validate_dispute_creation(&env, &user, &market_id, &dispute_stake, &market) {
///     Ok(()) => println!("Dispute creation is valid"),
///     Err(ValidationError::InvalidDispute) => {
///         println!("Dispute creation failed - market not eligible or user not authorized");
///     }
///     Err(ValidationError::InvalidStake) => {
///         println!("Invalid dispute stake amount");
///     }
///     Err(e) => println!("Validation error: {:?}", e),
/// }
/// 
/// // Validate dispute stake
/// let stake_amounts = vec![1000000i128, 10000000i128, -5000000i128, 0i128];
/// 
/// for (i, stake) in stake_amounts.iter().enumerate() {
///     match DisputeValidator::validate_dispute_stake(stake) {
///         Ok(()) => println!("Dispute stake {}: Valid ({} stroops)", i + 1, stake),
///         Err(ValidationError::InvalidStake) => {
///             println!("Dispute stake {}: Invalid - must be positive ({} stroops)", i + 1, stake);
///         }
///         Err(e) => println!("Dispute stake {}: Error {:?}", i + 1, e),
///     }
/// }
/// ```
///
/// # Integration Points
///
/// DisputeValidator integrates with:
/// - **Dispute System**: Validate all dispute operations
/// - **Market System**: Check market state and dispute eligibility
/// - **User System**: Validate user permissions and addresses
/// - **Stake System**: Validate dispute stake amounts
/// - **Resolution System**: Check resolution status for disputes
pub struct DisputeValidator;

impl DisputeValidator {
    /// Validate dispute creation with comprehensive validation
    pub fn validate_dispute_creation(
        env: &Env,
        user: &Address,
        market_id: &Symbol,
        dispute_stake: &i128,
        market: &Market,
    ) -> Result<(), ValidationError> {
        // Validate user address format
        if let Err(_) = InputValidator::validate_address_format(user) {
            return Err(ValidationError::InvalidAddressFormat);
        }

        // Validate market exists and is resolved
        if market.question.is_empty() {
            return Err(ValidationError::InvalidMarket);
        }

        if market.winning_outcome.is_none() {
            return Err(ValidationError::InvalidMarket);
        }

        // Validate dispute stake with numeric range
        if let Err(_) = InputValidator::validate_numeric_range(
            *dispute_stake,
            config::MIN_DISPUTE_STAKE,
            i128::MAX,
        ) {
            return Err(ValidationError::InvalidStake);
        }

        // Check if user has already disputed
        if market.dispute_stakes.contains_key(user.clone()) {
            return Err(ValidationError::InvalidDispute);
        }

        Ok(())
    }

    /// Validate dispute stake amount with comprehensive validation
    pub fn validate_dispute_stake(stake_amount: &i128) -> Result<(), ValidationError> {
        InputValidator::validate_numeric_range(*stake_amount, config::MIN_DISPUTE_STAKE, i128::MAX)
    }
}

// ===== CONFIGURATION VALIDATION =====

/// Comprehensive configuration validation utilities for contract setup and management.
///
/// This utility class provides specialized validation for contract configuration operations,
/// including contract initialization validation, environment configuration validation,
/// admin setup validation, and token configuration validation. All validation functions
/// ensure proper contract setup and configuration integrity.
///
/// # Core Functionality
///
/// **Contract Configuration:**
/// - Validate contract initialization parameters
/// - Check admin address validity and permissions
/// - Verify token configuration and addresses
/// - Handle contract setup constraints
///
/// **Environment Configuration:**
/// - Validate environment-specific settings
/// - Check network configuration parameters
/// - Verify deployment environment constraints
/// - Handle environment-specific validation rules
///
/// # Example Usage
///
/// ```rust
/// # use soroban_sdk::{Env, Address};
/// # use predictify_hybrid::validation::{ConfigValidator, ValidationError};
/// # use predictify_hybrid::config;
/// # let env = Env::default();
/// 
/// // Validate contract configuration
/// let admin = Address::generate(&env);
/// let token_id = Address::generate(&env);
/// 
/// match ConfigValidator::validate_contract_config(&env, &admin, &token_id) {
///     Ok(()) => println!("Contract configuration is valid"),
///     Err(ValidationError::InvalidConfig) => {
///         println!("Invalid contract configuration");
///     }
///     Err(ValidationError::InvalidAddress) => {
///         println!("Invalid admin or token address");
///     }
///     Err(e) => println!("Validation error: {:?}", e),
/// }
/// 
/// // Validate environment configuration
/// let environment = config::Environment::Testnet;
/// 
/// match ConfigValidator::validate_environment_config(&env, &environment) {
///     Ok(()) => println!("Environment configuration is valid"),
///     Err(ValidationError::InvalidConfig) => {
///         println!("Invalid environment configuration");
///     }
///     Err(e) => println!("Validation error: {:?}", e),
/// }
/// ```
///
/// # Integration Points
///
/// ConfigValidator integrates with:
/// - **Contract Initialization**: Validate setup parameters
/// - **Admin System**: Validate admin configuration
/// - **Token System**: Validate token configuration
/// - **Environment System**: Validate deployment settings
pub struct ConfigValidator;

impl ConfigValidator {
    /// Validate contract configuration
    pub fn validate_contract_config(
        env: &Env,
        admin: &Address,
        token_id: &Address,
    ) -> Result<(), ValidationError> {
        // Validate admin address
        if let Err(_) = InputValidator::validate_address(admin, env) {
            return Err(ValidationError::InvalidConfig);
        }

        // Validate token address
        if let Err(_) = InputValidator::validate_address(token_id, env) {
            return Err(ValidationError::InvalidConfig);
        }

        Ok(())
    }

    /// Validate environment configuration
    pub fn validate_environment_config(
        env: &Env,
        environment: &config::Environment,
    ) -> Result<(), ValidationError> {
        match environment {
            config::Environment::Development => Ok(()),
            config::Environment::Testnet => Ok(()),
            config::Environment::Mainnet => Ok(()),
            config::Environment::Custom => Ok(()),
        }
    }
}

// ===== COMPREHENSIVE VALIDATION =====

/// Comprehensive validation utilities for complete market operation validation.
///
/// This utility class provides end-to-end validation for complex market operations,
/// combining multiple validation types into comprehensive validation workflows.
/// It orchestrates validation across all system components to ensure complete
/// operation integrity and provides detailed validation reporting.
///
/// # Core Functionality
///
/// **Complete Market Creation:**
/// - Validate all market creation parameters comprehensively
/// - Combine input, market, and oracle validation
/// - Provide detailed validation results with warnings and recommendations
/// - Handle complex validation scenarios
///
/// **Input Validation:**
/// - Validate all user inputs comprehensively
/// - Check multiple input parameters simultaneously
/// - Provide consolidated validation results
/// - Handle input validation dependencies
///
/// **Market State Validation:**
/// - Validate complete market state comprehensively
/// - Check market lifecycle and state transitions
/// - Verify market integrity across all components
/// - Handle complex market validation scenarios
///
/// # Example Usage
///
/// ```rust
/// # use soroban_sdk::{Env, Address, String, Vec, Symbol};
/// # use predictify_hybrid::validation::{ComprehensiveValidator, ValidationResult};
/// # use predictify_hybrid::types::{Market, OracleConfig, OracleProvider, MarketState};
/// # let env = Env::default();
/// 
/// // Comprehensive market creation validation
/// let admin = Address::generate(&env);
/// let question = String::from_str(&env, "Will Bitcoin reach $100,000 by year end?");
/// let outcomes = vec![
///     String::from_str(&env, "yes"),
///     String::from_str(&env, "no"),
/// ];
/// let duration = 90u32;
/// let oracle_config = OracleConfig {
///     provider: OracleProvider::Reflector,
///     feed_id: String::from_str(&env, "BTC/USD"),
///     threshold: 100000000000i128,
///     comparison: String::from_str(&env, "gte"),
/// };
/// 
/// let result = ComprehensiveValidator::validate_complete_market_creation(
///     &env,
///     &admin,
///     &question,
///     &outcomes,
///     &duration,
///     &oracle_config,
/// );
/// 
/// if result.is_valid {
///     println!("✓ Complete market creation validation passed");
///     if result.has_warnings() {
///         println!("⚠ {} warnings generated", result.warning_count);
///     }
///     if result.recommendation_count > 0 {
///         println!("💡 {} recommendations available", result.recommendation_count);
///     }
/// } else {
///     println!("✗ Market creation validation failed with {} errors", result.error_count);
/// }
/// 
/// // Comprehensive input validation
/// let input_result = ComprehensiveValidator::validate_inputs(
///     &env,
///     &admin,
///     &question,
///     &outcomes,
///     &duration,
/// );
/// 
/// println!("Input validation: {}", if input_result.is_valid { "✓ Valid" } else { "✗ Invalid" });
/// 
/// // Comprehensive market state validation
/// let market = Market {
///     admin: admin.clone(),
///     question: question.clone(),
///     outcomes: outcomes.clone(),
///     deadline: env.ledger().timestamp() + 86400 * duration as u64,
///     oracle_config: oracle_config.clone(),
///     state: MarketState::Active,
/// };
/// let market_id = Symbol::new(&env, "BTC_100K");
/// 
/// let state_result = ComprehensiveValidator::validate_market_state(
///     &env,
///     &market,
///     &market_id,
/// );
/// 
/// println!("Market state validation: {}", if state_result.is_valid { "✓ Valid" } else { "✗ Invalid" });
/// ```
///
/// # Integration Points
///
/// ComprehensiveValidator integrates with:
/// - **All Validation Systems**: Orchestrates comprehensive validation
/// - **Market System**: Validates complete market operations
/// - **User Interface**: Provides detailed validation feedback
/// - **Admin System**: Validates administrative operations
/// - **Event System**: Logs comprehensive validation outcomes
pub struct ComprehensiveValidator;

impl ComprehensiveValidator {
    /// Validate complete market creation with all parameters
    pub fn validate_complete_market_creation(
        env: &Env,
        admin: &Address,
        question: &String,
        outcomes: &Vec<String>,
        duration_days: &u32,
        oracle_config: &OracleConfig,
    ) -> ValidationResult {
        let mut result = ValidationResult::valid();

        // Input validation
        let input_result = Self::validate_inputs(env, admin, question, outcomes, duration_days);
        if !input_result.is_valid {
            result.add_error();
        }

        // Market validation
        let market_result = MarketValidator::validate_market_creation(
            env,
            admin,
            question,
            outcomes,
            duration_days,
            oracle_config,
        );
        if !market_result.is_valid {
            result.add_error();
        }

        // Oracle validation
        if let Err(_) = OracleValidator::validate_oracle_config(env, oracle_config) {
            result.add_error();
        }

        // Add recommendations
        if result.is_valid {
            result.add_recommendation();
            result.add_recommendation();
        }

        result
    }

    /// Validate all inputs comprehensively
    pub fn validate_inputs(
        env: &Env,
        admin: &Address,
        question: &String,
        outcomes: &Vec<String>,
        duration_days: &u32,
    ) -> ValidationResult {
        let mut result = ValidationResult::valid();

        // Validate admin
        if let Err(_) = InputValidator::validate_address(admin, env) {
            result.add_error();
        }

        // Validate question
        if let Err(_) = InputValidator::validate_string(env, question, 1, 500) {
            result.add_error();
        }

        // Validate outcomes
        if let Err(_) = MarketValidator::validate_outcomes(env, outcomes) {
            result.add_error();
        }

        // Validate duration
        if let Err(_) = InputValidator::validate_duration(duration_days) {
            result.add_error();
        }

        result
    }

    /// Validate market state comprehensively
    pub fn validate_market_state(
        env: &Env,
        market: &Market,
        market_id: &Symbol,
    ) -> ValidationResult {
        let mut result = ValidationResult::valid();

        // Basic market validation
        if market.question.is_empty() {
            result.add_error();
            return result;
        }

        // Check market timing
        let current_time = env.ledger().timestamp();
        if current_time >= market.end_time {
            result.add_warning();
        }

        // Check market resolution
        if market.winning_outcome.is_some() {
            result.add_warning();
        }

        // Check oracle result
        if market.oracle_result.is_some() {
            result.add_warning();
        }

        // Check fee collection
        if market.fee_collected {
            result.add_warning();
        }

        // Add recommendations
        if market.total_staked < config::FEE_COLLECTION_THRESHOLD {
            result.add_recommendation();
        }

        result
    }
}

// ===== VALIDATION TESTING UTILITIES =====

/// Comprehensive validation testing utilities for development and testing.
///
/// This utility class provides essential testing support for validation operations,
/// including test data generation, validation result creation, error simulation,
/// and testing infrastructure support. All functions are designed to facilitate
/// comprehensive testing of validation functionality.
///
/// # Core Functionality
///
/// **Test Data Generation:**
/// - Create test validation results for various scenarios
/// - Generate test validation errors for error handling
/// - Create test markets and oracle configurations
/// - Generate realistic test data for validation testing
///
/// **Validation Testing:**
/// - Validate test data structure integrity
/// - Create test scenarios for validation functions
/// - Support unit and integration testing
/// - Handle validation testing workflows
///
/// **Mock Data Creation:**
/// - Create mock markets for validation testing
/// - Generate mock oracle configurations
/// - Create test addresses and parameters
/// - Support comprehensive validation testing
///
/// # Example Usage
///
/// ```rust
/// # use soroban_sdk::{Env};
/// # use predictify_hybrid::validation::{ValidationTestingUtils, ValidationResult, ValidationError};
/// # use predictify_hybrid::types::{Market, OracleConfig};
/// # let env = Env::default();
/// 
/// // Create test validation result
/// let test_result = ValidationTestingUtils::create_test_validation_result(&env);
/// println!("Test result valid: {}", test_result.is_valid);
/// println!("Test result errors: {}", test_result.error_count);
/// 
/// // Create test validation error
/// let test_error = ValidationTestingUtils::create_test_validation_error(&env);
/// println!("Test error: {:?}", test_error);
/// 
/// // Create test market
/// let test_market = ValidationTestingUtils::create_test_market(&env);
/// println!("Test market question: {}", test_market.question);
/// println!("Test market outcomes: {}", test_market.outcomes.len());
/// 
/// // Create test oracle config
/// let test_oracle = ValidationTestingUtils::create_test_oracle_config(&env);
/// println!("Test oracle provider: {:?}", test_oracle.provider);
/// println!("Test oracle feed: {}", test_oracle.feed_id);
/// 
/// // Validate test data structure
/// let validation_result = ValidationTestingUtils::validate_test_data_structure(&test_result);
/// match validation_result {
///     Ok(()) => println!("✓ Test data structure is valid"),
///     Err(e) => println!("✗ Test data validation failed: {:?}", e),
/// }
/// ```
///
/// # Integration Points
///
/// ValidationTestingUtils integrates with:
/// - **Unit Testing**: Provide test data for validation functions
/// - **Integration Testing**: Support end-to-end validation testing
/// - **Development Tools**: Generate test scenarios for development
/// - **Quality Assurance**: Support comprehensive validation testing
pub struct ValidationTestingUtils;

impl ValidationTestingUtils {
    /// Create test validation result
    pub fn create_test_validation_result(env: &Env) -> ValidationResult {
        let mut result = ValidationResult::valid();
        result.add_warning();
        result.add_recommendation();
        result
    }

    /// Create test validation error
    pub fn create_test_validation_error() -> ValidationError {
        ValidationError::InvalidInput
    }

    /// Validate test data structure
    pub fn validate_test_data_structure<T>(_data: &T) -> Result<(), ValidationError> {
        // This is a placeholder for testing validation
        Ok(())
    }

    /// Create test market for validation
    pub fn create_test_market(env: &Env) -> Market {
        Market::new(
            env,
            Address::from_str(
                env,
                "GAAAAAAAAAAAAAAAAAAAAAAAAAAAAAAAAAAAAAAAAAAAAAAAAAAAAWHF",
            ),
            String::from_str(env, "Test Market"),
            vec![
                env,
                String::from_str(env, "yes"),
                String::from_str(env, "no"),
            ],
            env.ledger().timestamp() + 86400,
            OracleConfig {
                provider: OracleProvider::Pyth,
                feed_id: String::from_str(env, "BTC/USD"),
                threshold: 2500000,
                comparison: String::from_str(env, "gt"),
            },
            crate::types::MarketState::Active,
        )
    }

    /// Create test oracle config for validation
    pub fn create_test_oracle_config(env: &Env) -> OracleConfig {
        OracleConfig {
            provider: OracleProvider::Pyth,
            feed_id: String::from_str(env, "BTC/USD"),
            threshold: 2500000,
            comparison: String::from_str(env, "gt"),
        }
    }
}

// ===== VALIDATION ERROR HANDLING =====

/// Comprehensive validation error handling utilities for error management.
///
/// This utility class provides specialized error handling for validation operations,
/// including error conversion, error logging, error recovery, and error reporting.
/// All functions ensure proper error handling and provide detailed error information
/// for debugging and user feedback.
///
/// # Core Functionality
///
/// **Error Conversion:**
/// - Convert validation errors to contract errors
/// - Handle error type mapping and conversion
/// - Provide consistent error handling across systems
/// - Support error propagation and handling
///
/// **Error Processing:**
/// - Handle validation results and extract errors
/// - Process validation outcomes and error states
/// - Support error aggregation and reporting
/// - Handle complex error scenarios
///
/// **Error Logging:**
/// - Log validation errors for debugging
/// - Record validation warnings and recommendations
/// - Support error monitoring and analysis
/// - Handle error reporting and notification
///
/// # Example Usage
///
/// ```rust
/// # use predictify_hybrid::validation::{ValidationErrorHandler, ValidationError, ValidationResult};
/// # use predictify_hybrid::errors::Error;
/// 
/// // Handle validation error conversion
/// let validation_error = ValidationError::InvalidStake;
/// let contract_error = ValidationErrorHandler::handle_validation_error(validation_error);
/// 
/// match contract_error {
///     Error::InsufficientStake => {
///         println!("Converted to insufficient stake error");
///     }
///     _ => {
///         println!("Unexpected error conversion");
///     }
/// }
/// 
/// // Handle validation result
/// let mut result = ValidationResult::valid();
/// result.add_error();
/// 
/// match ValidationErrorHandler::handle_validation_result(result) {
///     Ok(()) => println!("Validation passed"),
///     Err(e) => println!("Validation failed: {:?}", e),
/// }
/// ```
///
/// # Integration Points
///
/// ValidationErrorHandler integrates with:
/// - **Error System**: Convert and handle validation errors
/// - **Logging System**: Log validation errors and outcomes
/// - **User Interface**: Provide error feedback and messages
/// - **Monitoring System**: Track validation error patterns
pub struct ValidationErrorHandler;

impl ValidationErrorHandler {
    /// Handle validation error and convert to contract error
    pub fn handle_validation_error(error: ValidationError) -> Error {
        error.to_contract_error()
    }

    /// Handle validation result and return first error if any
    pub fn handle_validation_result(result: ValidationResult) -> Result<(), Error> {
        if result.has_errors() {
            return Err(Error::InvalidInput);
        }
        Ok(())
    }

    /// Log validation warnings and recommendations
    pub fn log_validation_info(env: &Env, result: &ValidationResult) {
        // Log warnings and recommendations
        // In a real implementation, this would log to the event system
    }
}

// ===== VALIDATION DOCUMENTATION =====

/// Comprehensive validation documentation utilities for system documentation.
///
/// This utility class provides documentation and information about the validation system,
/// including validation rules, error codes, system overview, and usage guidelines.
/// All functions provide detailed information for developers and users of the
/// validation system.
///
/// # Core Functionality
///
/// **System Documentation:**
/// - Provide validation system overview and architecture
/// - Document validation rules and constraints
/// - Explain validation workflows and processes
/// - Support developer documentation needs
///
/// **Error Documentation:**
/// - Document validation error codes and meanings
/// - Provide error handling guidelines
/// - Explain error recovery strategies
/// - Support error troubleshooting
///
/// **Usage Documentation:**
/// - Provide validation usage examples
/// - Document best practices and patterns
/// - Explain integration guidelines
/// - Support developer onboarding
///
/// # Example Usage
///
/// ```rust
/// # use soroban_sdk::{Env, Map, String};
/// # use predictify_hybrid::validation::ValidationDocumentation;
/// # let env = Env::default();
/// 
/// // Get validation system overview
/// let overview = ValidationDocumentation::get_validation_overview(&env);
/// println!("Validation system: {}", overview);
/// 
/// // Get validation rules
/// let rules = ValidationDocumentation::get_validation_rules(&env);
/// for (rule_name, rule_description) in rules.iter() {
///     println!("Rule {}: {}", rule_name, rule_description);
/// }
/// 
/// // Get error codes
/// let error_codes = ValidationDocumentation::get_validation_error_codes(&env);
/// for (error_code, error_description) in error_codes.iter() {
///     println!("Error {}: {}", error_code, error_description);
/// }
/// ```
///
/// # Integration Points
///
/// ValidationDocumentation integrates with:
/// - **Documentation System**: Provide validation documentation
/// - **Developer Tools**: Support development and debugging
/// - **User Interface**: Provide user-facing documentation
/// - **Help System**: Support user guidance and assistance
pub struct ValidationDocumentation;

impl ValidationDocumentation {
    /// Get validation system overview
    pub fn get_validation_overview(env: &Env) -> String {
        String::from_str(
            env,
            "Comprehensive validation system for Predictify Hybrid contract",
        )
    }

    /// Get validation rules documentation
    pub fn get_validation_rules(env: &Env) -> Map<String, String> {
        let mut rules = Map::new(env);

        rules.set(
            String::from_str(env, "market_creation"),
            String::from_str(env, "Market creation requires valid admin, question, outcomes, duration, and oracle config")
        );

        rules.set(
            String::from_str(env, "voting"),
            String::from_str(
                env,
                "Voting requires valid user, market, outcome, and stake amount",
            ),
        );

        rules.set(
            String::from_str(env, "oracle"),
            String::from_str(env, "Oracle config requires valid provider, feed_id, threshold, and comparison operator")
        );

        rules.set(
            String::from_str(env, "fees"),
            String::from_str(
                env,
                "Fees must be within configured min/max ranges and percentages",
            ),
        );

        rules
    }

    /// Get validation error codes
    pub fn get_validation_error_codes(env: &Env) -> Map<String, String> {
        let mut codes = Map::new(env);

        codes.set(
            String::from_str(env, "InvalidInput"),
            String::from_str(env, "General input validation error"),
        );

        codes.set(
            String::from_str(env, "InvalidMarket"),
            String::from_str(env, "Market-specific validation error"),
        );

        codes.set(
            String::from_str(env, "InvalidOracle"),
            String::from_str(env, "Oracle-specific validation error"),
        );

        codes.set(
            String::from_str(env, "InvalidFee"),
            String::from_str(env, "Fee-specific validation error"),
        );

        codes
    }
}<|MERGE_RESOLUTION|>--- conflicted
+++ resolved
@@ -566,9 +566,7 @@
 
 // ===== COMPREHENSIVE INPUT VALIDATION =====
 
-<<<<<<< HEAD
 /// Comprehensive input validation utilities
-=======
 /// Comprehensive input validation utilities for prediction market operations.
 ///
 /// This utility class provides essential input validation operations for prediction markets,
@@ -993,7 +991,6 @@
 /// - **Minimal Memory**: Avoid unnecessary allocations
 /// - **Gas Efficient**: Low computational overhead
 /// - **Deterministic**: Consistent results for same inputs
->>>>>>> 3318cae1
 pub struct InputValidator;
 
 impl InputValidator {
@@ -1189,10 +1186,9 @@
         Ok(())
     }
 
-<<<<<<< HEAD
-    /// Comprehensive validation for all input types
-    pub fn validate_comprehensive_inputs(
-=======
+}
+
+// ===== MARKET VALIDATION =====
 /// Comprehensive market validation utilities for prediction market operations.
 ///
 /// This utility class provides specialized validation operations for prediction markets,
@@ -1731,7 +1727,6 @@
 impl MarketValidator {
     /// Validate market creation parameters
     pub fn validate_market_creation(
->>>>>>> 3318cae1
         env: &Env,
         admin: &Address,
         question: &String,
@@ -1742,29 +1737,29 @@
         let mut result = ValidationResult::valid();
 
         // Validate admin address
-        if let Err(_) = Self::validate_address_format(admin) {
+        if let Err(_) = InputValidator::validate_address_format(admin) {
             result.add_error();
         }
 
         // Validate question format
-        if let Err(_) = Self::validate_question_format(question) {
+        if let Err(_) = InputValidator::validate_question_format(question) {
             result.add_error();
         }
 
         // Validate outcomes array size
-        if let Err(_) = Self::validate_array_size(outcomes, config::MAX_MARKET_OUTCOMES) {
+        if let Err(_) = InputValidator::validate_array_size(outcomes, config::MAX_MARKET_OUTCOMES) {
             result.add_error();
         }
 
         // Validate each outcome format
         for outcome in outcomes.iter() {
-            if let Err(_) = Self::validate_outcome_format(&outcome) {
+            if let Err(_) = InputValidator::validate_outcome_format(&outcome) {
                 result.add_error();
             }
         }
 
         // Validate duration
-        if let Err(_) = Self::validate_duration(duration_days) {
+        if let Err(_) = InputValidator::validate_duration(duration_days) {
             result.add_error();
         }
 
@@ -1784,33 +1779,6 @@
         }
 
         result
-    }
-}
-
-// ===== MARKET VALIDATION =====
-
-/// Market validation utilities
-pub struct MarketValidator;
-
-impl MarketValidator {
-    /// Validate market creation parameters with comprehensive validation
-    pub fn validate_market_creation(
-        env: &Env,
-        admin: &Address,
-        question: &String,
-        outcomes: &Vec<String>,
-        duration_days: &u32,
-        oracle_config: &OracleConfig,
-    ) -> ValidationResult {
-        // Use the comprehensive validation function
-        InputValidator::validate_comprehensive_inputs(
-            env,
-            admin,
-            question,
-            outcomes,
-            duration_days,
-            oracle_config,
-        )
     }
 
     /// Validate market outcomes with comprehensive validation
