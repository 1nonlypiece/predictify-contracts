#![allow(unused_variables)]

<<<<<<< HEAD
extern crate alloc;
=======
use soroban_sdk::{
    contracttype, vec, Address, Env, Map, String, Symbol, Vec,
};
>>>>>>> 180a45ba
use crate::{
    config,
    errors::Error,
    types::{Market, OracleConfig, OracleProvider},
};
use alloc::string::ToString;
use soroban_sdk::{contracttype, symbol_short, vec, Address, Env, Map, String, Symbol, Vec};

// ===== VALIDATION ERROR TYPES =====

/// Validation error types for different validation failures
#[contracttype]
#[derive(Debug, Clone, PartialEq)]
pub enum ValidationError {
    InvalidInput,
    InvalidMarket,
    InvalidOracle,
    InvalidFee,
    InvalidVote,
    InvalidDispute,
    InvalidAddress,
    InvalidString,
    InvalidNumber,
    InvalidTimestamp,
    InvalidDuration,
    InvalidOutcome,
    InvalidStake,
    InvalidThreshold,
    InvalidConfig,
}

impl ValidationError {
    /// Convert validation error to contract error
    pub fn to_contract_error(&self) -> Error {
        match self {
            ValidationError::InvalidInput => Error::InvalidInput,
            ValidationError::InvalidMarket => Error::MarketNotFound,
            ValidationError::InvalidOracle => Error::InvalidOracleConfig,
            ValidationError::InvalidFee => Error::InvalidFeeConfig,
            ValidationError::InvalidVote => Error::AlreadyVoted,
            ValidationError::InvalidDispute => Error::AlreadyDisputed,
            ValidationError::InvalidAddress => Error::Unauthorized,
            ValidationError::InvalidString => Error::InvalidQuestion,
            ValidationError::InvalidNumber => Error::InvalidThreshold,
            ValidationError::InvalidTimestamp => Error::InvalidDuration,
            ValidationError::InvalidDuration => Error::InvalidDuration,
            ValidationError::InvalidOutcome => Error::InvalidOutcome,
            ValidationError::InvalidStake => Error::InsufficientStake,
            ValidationError::InvalidThreshold => Error::InvalidThreshold,
            ValidationError::InvalidConfig => Error::InvalidOracleConfig,
        }
    }
}

// ===== VALIDATION RESULT TYPES =====

/// Validation result with detailed information
#[contracttype]
#[derive(Debug, Clone)]
pub struct ValidationResult {
    pub is_valid: bool,
    pub error_count: u32,
    pub warning_count: u32,
    pub recommendation_count: u32,
}

impl ValidationResult {
    /// Create a valid validation result
    pub fn valid() -> Self {
        Self {
            is_valid: true,
            error_count: 0,
            warning_count: 0,
            recommendation_count: 0,
        }
    }

    /// Create an invalid validation result
    pub fn invalid() -> Self {
        Self {
            is_valid: false,
            error_count: 1,
            warning_count: 0,
            recommendation_count: 0,
        }
    }

    /// Add an error to the validation result
    pub fn add_error(&mut self) {
        self.is_valid = false;
        self.error_count += 1;
    }

    /// Add a warning to the validation result
    pub fn add_warning(&mut self) {
        self.warning_count += 1;
    }

    /// Add a recommendation to the validation result
    pub fn add_recommendation(&mut self) {
        self.recommendation_count += 1;
    }

    /// Check if validation result has errors
    pub fn has_errors(&self) -> bool {
        self.error_count > 0
    }

    /// Check if validation result has warnings
    pub fn has_warnings(&self) -> bool {
        self.warning_count > 0
    }
}

// ===== INPUT VALIDATION =====

/// Input validation utilities
pub struct InputValidator;

impl InputValidator {
    /// Validate address format and structure
    pub fn validate_address(env: &Env, address: &Address) -> Result<(), ValidationError> {
        // Address validation is handled by Soroban SDK
        // Additional validation can be added here if needed
        Ok(())
    }

    /// Validate string length and content
    pub fn validate_string(
        env: &Env,
        value: &String,
        min_length: u32,
        max_length: u32,
    ) -> Result<(), ValidationError> {
        let length = value.len() as u32;

        if length < min_length {
            return Err(ValidationError::InvalidString);
        }

        if length > max_length {
            return Err(ValidationError::InvalidString);
        }

        if value.is_empty() {
            return Err(ValidationError::InvalidString);
        }

        Ok(())
    }

    /// Validate number range
    pub fn validate_number_range(
        value: &i128,
        min: &i128,
        max: &i128,
    ) -> Result<(), ValidationError> {
        if *value < *min {
            return Err(ValidationError::InvalidNumber);
        }

        if *value > *max {
            return Err(ValidationError::InvalidNumber);
        }

        Ok(())
    }

    /// Validate positive number
    pub fn validate_positive_number(value: &i128) -> Result<(), ValidationError> {
        if *value <= 0 {
            return Err(ValidationError::InvalidNumber);
        }

        Ok(())
    }

    /// Validate timestamp (must be in the future)
    pub fn validate_future_timestamp(env: &Env, timestamp: &u64) -> Result<(), ValidationError> {
        let current_time = env.ledger().timestamp();

        if *timestamp <= current_time {
            return Err(ValidationError::InvalidTimestamp);
        }

        Ok(())
    }

    /// Validate duration range
    pub fn validate_duration(duration_days: &u32) -> Result<(), ValidationError> {
        if *duration_days < config::MIN_MARKET_DURATION_DAYS {
            return Err(ValidationError::InvalidDuration);
        }

        if *duration_days > config::MAX_MARKET_DURATION_DAYS {
            return Err(ValidationError::InvalidDuration);
        }

        Ok(())
    }
}

// ===== MARKET VALIDATION =====

/// Market validation utilities
pub struct MarketValidator;

impl MarketValidator {
    /// Validate market creation parameters
    pub fn validate_market_creation(
        env: &Env,
        admin: &Address,
        question: &String,
        outcomes: &Vec<String>,
        duration_days: &u32,
        oracle_config: &OracleConfig,
    ) -> ValidationResult {
        let mut result = ValidationResult::valid();

        // Validate admin address
        if let Err(_) = InputValidator::validate_address(env, admin) {
            result.add_error();
        }

        // Validate question
        if let Err(_) = InputValidator::validate_string(env, question, 1, 500) {
            result.add_error();
        }

        // Validate outcomes
        if let Err(_) = Self::validate_outcomes(env, outcomes) {
            result.add_error();
        }

        // Validate duration
        if let Err(_) = InputValidator::validate_duration(duration_days) {
            result.add_error();
        }

        // Validate oracle config
        if let Err(_) = OracleValidator::validate_oracle_config(env, oracle_config) {
            result.add_error();
        }

        result
    }

    /// Validate market outcomes
    pub fn validate_outcomes(env: &Env, outcomes: &Vec<String>) -> Result<(), ValidationError> {
        if outcomes.len() < config::MIN_MARKET_OUTCOMES {
            return Err(ValidationError::InvalidOutcome);
        }

        if outcomes.len() > config::MAX_MARKET_OUTCOMES {
            return Err(ValidationError::InvalidOutcome);
        }

        // Validate each outcome
        for outcome in outcomes.iter() {
            if let Err(_) = InputValidator::validate_string(env, &outcome, 1, 100) {
                return Err(ValidationError::InvalidOutcome);
            }
        }

        // Check for duplicate outcomes
        let mut seen = Vec::new(env);
        for outcome in outcomes.iter() {
            if seen.contains(&outcome) {
                return Err(ValidationError::InvalidOutcome);
            }
            seen.push_back(outcome.clone());
        }

        Ok(())
    }

    /// Validate market state for voting
    pub fn validate_market_for_voting(
        env: &Env,
        market: &Market,
        market_id: &Symbol,
    ) -> Result<(), ValidationError> {
<<<<<<< HEAD
        // Check if market exists
        if market.question.to_string().is_empty() {
            return Err(ValidationError::InvalidMarket);
        }

=======
        // For now, skip validation since we can't easily convert Soroban String
        // This is a limitation of the current Soroban SDK
        
>>>>>>> 180a45ba
        // Check if market is still active
        let current_time = env.ledger().timestamp();
        if current_time >= market.end_time {
            return Err(ValidationError::InvalidMarket);
        }

        // Check if market is already resolved
        if market.winning_outcome.is_some() {
            return Err(ValidationError::InvalidMarket);
        }

        Ok(())
    }

    /// Validate market state for resolution
    pub fn validate_market_for_resolution(
        env: &Env,
        market: &Market,
        market_id: &Symbol,
    ) -> Result<(), ValidationError> {
<<<<<<< HEAD
        // Check if market exists
        if market.question.to_string().is_empty() {
            return Err(ValidationError::InvalidMarket);
        }

=======
        // For now, skip validation since we can't easily convert Soroban String
        // This is a limitation of the current Soroban SDK
        
>>>>>>> 180a45ba
        // Check if market has ended
        let current_time = env.ledger().timestamp();
        if current_time < market.end_time {
            return Err(ValidationError::InvalidMarket);
        }

        // Check if market is already resolved
        if market.winning_outcome.is_some() {
            return Err(ValidationError::InvalidMarket);
        }

        // Check if oracle result is available
        if market.oracle_result.is_none() {
            return Err(ValidationError::InvalidMarket);
        }

        Ok(())
    }

    /// Validate market for fee collection
    pub fn validate_market_for_fee_collection(
        env: &Env,
        market: &Market,
        market_id: &Symbol,
    ) -> Result<(), ValidationError> {
<<<<<<< HEAD
        // Check if market exists
        if market.question.to_string().is_empty() {
            return Err(ValidationError::InvalidMarket);
        }

=======
        // For now, skip validation since we can't easily convert Soroban String
        // This is a limitation of the current Soroban SDK
        
>>>>>>> 180a45ba
        // Check if market is resolved
        if market.winning_outcome.is_none() {
            return Err(ValidationError::InvalidMarket);
        }

        // Check if fees are already collected
        if market.fee_collected {
            return Err(ValidationError::InvalidFee);
        }

        // Check if there are sufficient stakes
        if market.total_staked < config::FEE_COLLECTION_THRESHOLD {
            return Err(ValidationError::InvalidFee);
        }

        Ok(())
    }
}

// ===== ORACLE VALIDATION =====

/// Oracle validation utilities
pub struct OracleValidator;

impl OracleValidator {
    /// Validate oracle configuration
    pub fn validate_oracle_config(
        env: &Env,
        oracle_config: &OracleConfig,
    ) -> Result<(), ValidationError> {
        // Validate feed ID
        if let Err(_) = InputValidator::validate_string(env, &oracle_config.feed_id, 1, 50) {
            return Err(ValidationError::InvalidOracle);
        }

        // Validate threshold
        if let Err(_) = InputValidator::validate_positive_number(&oracle_config.threshold) {
            return Err(ValidationError::InvalidOracle);
        }

        // Validate comparison operator
        if let Err(_) = Self::validate_comparison_operator(env, &oracle_config.comparison) {
            return Err(ValidationError::InvalidOracle);
        }

        Ok(())
    }

    /// Validate comparison operator
    pub fn validate_comparison_operator(
        env: &Env,
        comparison: &String,
    ) -> Result<(), ValidationError> {
        let valid_operators = vec![
            env,
            String::from_str(env, "gt"),
            String::from_str(env, "gte"),
            String::from_str(env, "lt"),
            String::from_str(env, "lte"),
            String::from_str(env, "eq"),
            String::from_str(env, "ne"),
        ];

        if !valid_operators.contains(comparison) {
            return Err(ValidationError::InvalidOracle);
        }

        Ok(())
    }

    /// Validate oracle provider
    pub fn validate_oracle_provider(provider: &OracleProvider) -> Result<(), ValidationError> {
        match provider {
            OracleProvider::BandProtocol => Ok(()),
            OracleProvider::DIA => Ok(()),
            OracleProvider::Reflector => Ok(()),
            OracleProvider::Pyth => Ok(()),
        }
    }

    /// Validate oracle result
    pub fn validate_oracle_result(
        env: &Env,
        oracle_result: &String,
        market_outcomes: &Vec<String>,
    ) -> Result<(), ValidationError> {
<<<<<<< HEAD
        // Check if oracle result is empty
        if oracle_result.to_string().is_empty() {
            return Err(ValidationError::InvalidOracle);
        }

=======
        // For now, skip validation since we can't easily convert Soroban String
        // This is a limitation of the current Soroban SDK
        
>>>>>>> 180a45ba
        // Check if oracle result matches one of the market outcomes
        if !market_outcomes.contains(oracle_result) {
            return Err(ValidationError::InvalidOracle);
        }

        Ok(())
    }
}

// ===== FEE VALIDATION =====

/// Fee validation utilities
pub struct FeeValidator;

impl FeeValidator {
    /// Validate fee amount
    pub fn validate_fee_amount(amount: &i128) -> Result<(), ValidationError> {
        if let Err(_) = InputValidator::validate_positive_number(amount) {
            return Err(ValidationError::InvalidFee);
        }

        if *amount < config::MIN_FEE_AMOUNT {
            return Err(ValidationError::InvalidFee);
        }

        if *amount > config::MAX_FEE_AMOUNT {
            return Err(ValidationError::InvalidFee);
        }

        Ok(())
    }

    /// Validate fee percentage
    pub fn validate_fee_percentage(percentage: &i128) -> Result<(), ValidationError> {
        if let Err(_) = InputValidator::validate_positive_number(percentage) {
            return Err(ValidationError::InvalidFee);
        }

        if *percentage > 100 {
            return Err(ValidationError::InvalidFee);
        }

        Ok(())
    }

    /// Validate fee configuration
    pub fn validate_fee_config(
        env: &Env,
        platform_fee_percentage: &i128,
        creation_fee: &i128,
        min_fee_amount: &i128,
        max_fee_amount: &i128,
        collection_threshold: &i128,
    ) -> ValidationResult {
        let mut result = ValidationResult::valid();

        // Validate platform fee percentage
        if let Err(_) = Self::validate_fee_percentage(platform_fee_percentage) {
            result.add_error();
        }

        // Validate creation fee
        if let Err(_) = Self::validate_fee_amount(creation_fee) {
            result.add_error();
        }

        // Validate min fee amount
        if let Err(_) = Self::validate_fee_amount(min_fee_amount) {
            result.add_error();
        }

        // Validate max fee amount
        if let Err(_) = Self::validate_fee_amount(max_fee_amount) {
            result.add_error();
        }

        // Validate collection threshold
        if let Err(_) = InputValidator::validate_positive_number(collection_threshold) {
            result.add_error();
        }

        // Validate min <= max
        if *min_fee_amount > *max_fee_amount {
            result.add_error();
        }

        result
    }
}

// ===== VOTE VALIDATION =====

/// Vote validation utilities
pub struct VoteValidator;

impl VoteValidator {
    /// Validate vote parameters
    pub fn validate_vote(
        env: &Env,
        user: &Address,
        market_id: &Symbol,
        outcome: &String,
        stake_amount: &i128,
        market: &Market,
    ) -> Result<(), ValidationError> {
        // Validate user address
        if let Err(_) = InputValidator::validate_address(env, user) {
            return Err(ValidationError::InvalidVote);
        }

        // Validate market for voting
        if let Err(_) = MarketValidator::validate_market_for_voting(env, market, market_id) {
            return Err(ValidationError::InvalidVote);
        }

        // Validate outcome
        if let Err(_) = Self::validate_outcome(env, outcome, &market.outcomes) {
            return Err(ValidationError::InvalidVote);
        }

        // Validate stake amount
        if let Err(_) = Self::validate_stake_amount(stake_amount) {
            return Err(ValidationError::InvalidVote);
        }

        // Check if user has already voted
        if market.votes.contains_key(user.clone()) {
            return Err(ValidationError::InvalidVote);
        }

        Ok(())
    }

    /// Validate outcome against market outcomes
    pub fn validate_outcome(
        env: &Env,
        outcome: &String,
        market_outcomes: &Vec<String>,
    ) -> Result<(), ValidationError> {
<<<<<<< HEAD
        if outcome.to_string().is_empty() {
            return Err(ValidationError::InvalidOutcome);
        }

=======
        // For now, skip validation since we can't easily convert Soroban String
        // This is a limitation of the current Soroban SDK
        
>>>>>>> 180a45ba
        if !market_outcomes.contains(outcome) {
            return Err(ValidationError::InvalidOutcome);
        }

        Ok(())
    }

    /// Validate stake amount
    pub fn validate_stake_amount(stake_amount: &i128) -> Result<(), ValidationError> {
        if let Err(_) = InputValidator::validate_positive_number(stake_amount) {
            return Err(ValidationError::InvalidStake);
        }

        if *stake_amount < config::MIN_VOTE_STAKE {
            return Err(ValidationError::InvalidStake);
        }

        Ok(())
    }
}

// ===== DISPUTE VALIDATION =====

/// Dispute validation utilities
pub struct DisputeValidator;

impl DisputeValidator {
    /// Validate dispute creation
    pub fn validate_dispute_creation(
        env: &Env,
        user: &Address,
        market_id: &Symbol,
        dispute_stake: &i128,
        market: &Market,
    ) -> Result<(), ValidationError> {
        // Validate user address
        if let Err(_) = InputValidator::validate_address(env, user) {
            return Err(ValidationError::InvalidDispute);
        }
<<<<<<< HEAD

        // Validate market exists and is resolved
        if market.question.to_string().is_empty() {
            return Err(ValidationError::InvalidMarket);
        }

=======
        
        // For now, skip validation since we can't easily convert Soroban String
        // This is a limitation of the current Soroban SDK
        
>>>>>>> 180a45ba
        if market.winning_outcome.is_none() {
            return Err(ValidationError::InvalidMarket);
        }

        // Validate dispute stake
        if let Err(_) = Self::validate_dispute_stake(dispute_stake) {
            return Err(ValidationError::InvalidDispute);
        }

        // Check if user has already disputed
        if market.dispute_stakes.contains_key(user.clone()) {
            return Err(ValidationError::InvalidDispute);
        }

        Ok(())
    }

    /// Validate dispute stake amount
    pub fn validate_dispute_stake(stake_amount: &i128) -> Result<(), ValidationError> {
        if let Err(_) = InputValidator::validate_positive_number(stake_amount) {
            return Err(ValidationError::InvalidStake);
        }

        if *stake_amount < config::MIN_DISPUTE_STAKE {
            return Err(ValidationError::InvalidStake);
        }

        Ok(())
    }
}

// ===== CONFIGURATION VALIDATION =====

/// Configuration validation utilities
pub struct ConfigValidator;

impl ConfigValidator {
    /// Validate contract configuration
    pub fn validate_contract_config(
        env: &Env,
        admin: &Address,
        token_id: &Address,
    ) -> Result<(), ValidationError> {
        // Validate admin address
        if let Err(_) = InputValidator::validate_address(env, admin) {
            return Err(ValidationError::InvalidConfig);
        }

        // Validate token address
        if let Err(_) = InputValidator::validate_address(env, token_id) {
            return Err(ValidationError::InvalidConfig);
        }

        Ok(())
    }

    /// Validate environment configuration
    pub fn validate_environment_config(
        env: &Env,
        environment: &config::Environment,
    ) -> Result<(), ValidationError> {
        match environment {
            config::Environment::Development => Ok(()),
            config::Environment::Testnet => Ok(()),
            config::Environment::Mainnet => Ok(()),
            config::Environment::Custom => Ok(()),
        }
    }
}

// ===== COMPREHENSIVE VALIDATION =====

/// Comprehensive validation utilities
pub struct ComprehensiveValidator;

impl ComprehensiveValidator {
    /// Validate complete market creation with all parameters
    pub fn validate_complete_market_creation(
        env: &Env,
        admin: &Address,
        question: &String,
        outcomes: &Vec<String>,
        duration_days: &u32,
        oracle_config: &OracleConfig,
    ) -> ValidationResult {
        let mut result = ValidationResult::valid();

        // Input validation
        let input_result = Self::validate_inputs(env, admin, question, outcomes, duration_days);
        if !input_result.is_valid {
            result.add_error();
        }

        // Market validation
        let market_result = MarketValidator::validate_market_creation(
            env,
            admin,
            question,
            outcomes,
            duration_days,
            oracle_config,
        );
        if !market_result.is_valid {
            result.add_error();
        }

        // Oracle validation
        if let Err(_) = OracleValidator::validate_oracle_config(env, oracle_config) {
            result.add_error();
        }

        // Add recommendations
        if result.is_valid {
            result.add_recommendation();
            result.add_recommendation();
        }

        result
    }

    /// Validate all inputs comprehensively
    pub fn validate_inputs(
        env: &Env,
        admin: &Address,
        question: &String,
        outcomes: &Vec<String>,
        duration_days: &u32,
    ) -> ValidationResult {
        let mut result = ValidationResult::valid();

        // Validate admin
        if let Err(_) = InputValidator::validate_address(env, admin) {
            result.add_error();
        }

        // Validate question
        if let Err(_) = InputValidator::validate_string(env, question, 1, 500) {
            result.add_error();
        }

        // Validate outcomes
        if let Err(_) = MarketValidator::validate_outcomes(env, outcomes) {
            result.add_error();
        }

        // Validate duration
        if let Err(_) = InputValidator::validate_duration(duration_days) {
            result.add_error();
        }

        result
    }

    /// Validate market state comprehensively
    pub fn validate_market_state(
        env: &Env,
        market: &Market,
        market_id: &Symbol,
    ) -> ValidationResult {
        let mut result = ValidationResult::valid();

        // Basic market validation
        if market.question.to_string().is_empty() {
            result.add_error();
            return result;
        }

        // Check market timing
        let current_time = env.ledger().timestamp();
        if current_time >= market.end_time {
            result.add_warning();
        }

        // Check market resolution
        if market.winning_outcome.is_some() {
            result.add_warning();
        }

        // Check oracle result
        if market.oracle_result.is_some() {
            result.add_warning();
        }

        // Check fee collection
        if market.fee_collected {
            result.add_warning();
        }

        // Add recommendations
        if market.total_staked < config::FEE_COLLECTION_THRESHOLD {
            result.add_recommendation();
        }

        result
    }
}

// ===== VALIDATION TESTING UTILITIES =====

/// Validation testing utilities
pub struct ValidationTestingUtils;

impl ValidationTestingUtils {
    /// Create test validation result
    pub fn create_test_validation_result(env: &Env) -> ValidationResult {
        let mut result = ValidationResult::valid();
        result.add_warning();
        result.add_recommendation();
        result
    }

    /// Create test validation error
    pub fn create_test_validation_error() -> ValidationError {
        ValidationError::InvalidInput
    }

    /// Validate test data structure
    pub fn validate_test_data_structure<T>(_data: &T) -> Result<(), ValidationError> {
        // This is a placeholder for testing validation
        Ok(())
    }

    /// Create test market for validation
    pub fn create_test_market(env: &Env) -> Market {
        Market::new(
            env,
            Address::from_str(
                env,
                "GAAAAAAAAAAAAAAAAAAAAAAAAAAAAAAAAAAAAAAAAAAAAAAAAAAAAWHF",
            ),
            String::from_str(env, "Test Market"),
            vec![
                env,
                String::from_str(env, "yes"),
                String::from_str(env, "no"),
            ],
            env.ledger().timestamp() + 86400,
            OracleConfig {
                provider: OracleProvider::Pyth,
                feed_id: String::from_str(env, "BTC/USD"),
                threshold: 2500000,
                comparison: String::from_str(env, "gt"),
            },
        )
    }

    /// Create test oracle config for validation
    pub fn create_test_oracle_config(env: &Env) -> OracleConfig {
        OracleConfig {
            provider: OracleProvider::Pyth,
            feed_id: String::from_str(env, "BTC/USD"),
            threshold: 2500000,
            comparison: String::from_str(env, "gt"),
        }
    }
}

// ===== VALIDATION ERROR HANDLING =====

/// Validation error handling utilities
pub struct ValidationErrorHandler;

impl ValidationErrorHandler {
    /// Handle validation error and convert to contract error
    pub fn handle_validation_error(error: ValidationError) -> Error {
        error.to_contract_error()
    }

    /// Handle validation result and return first error if any
    pub fn handle_validation_result(result: ValidationResult) -> Result<(), Error> {
        if result.has_errors() {
            return Err(Error::InvalidInput);
        }
        Ok(())
    }

    /// Log validation warnings and recommendations
    pub fn log_validation_info(env: &Env, result: &ValidationResult) {
        // Log warnings and recommendations
        // In a real implementation, this would log to the event system
    }
}

// ===== VALIDATION DOCUMENTATION =====

/// Validation documentation utilities
pub struct ValidationDocumentation;

impl ValidationDocumentation {
    /// Get validation system overview
    pub fn get_validation_overview(env: &Env) -> String {
        String::from_str(
            env,
            "Comprehensive validation system for Predictify Hybrid contract",
        )
    }

    /// Get validation rules documentation
    pub fn get_validation_rules(env: &Env) -> Map<String, String> {
        let mut rules = Map::new(env);

        rules.set(
            String::from_str(env, "market_creation"),
            String::from_str(env, "Market creation requires valid admin, question, outcomes, duration, and oracle config")
        );

        rules.set(
            String::from_str(env, "voting"),
            String::from_str(
                env,
                "Voting requires valid user, market, outcome, and stake amount",
            ),
        );

        rules.set(
            String::from_str(env, "oracle"),
            String::from_str(env, "Oracle config requires valid provider, feed_id, threshold, and comparison operator")
        );

        rules.set(
            String::from_str(env, "fees"),
            String::from_str(
                env,
                "Fees must be within configured min/max ranges and percentages",
            ),
        );

        rules
    }

    /// Get validation error codes
    pub fn get_validation_error_codes(env: &Env) -> Map<String, String> {
        let mut codes = Map::new(env);

        codes.set(
            String::from_str(env, "InvalidInput"),
            String::from_str(env, "General input validation error"),
        );

        codes.set(
            String::from_str(env, "InvalidMarket"),
            String::from_str(env, "Market-specific validation error"),
        );

        codes.set(
            String::from_str(env, "InvalidOracle"),
            String::from_str(env, "Oracle-specific validation error"),
        );

        codes.set(
            String::from_str(env, "InvalidFee"),
            String::from_str(env, "Fee-specific validation error"),
        );

        codes
    }
}<|MERGE_RESOLUTION|>--- conflicted
+++ resolved
@@ -1,12 +1,8 @@
 #![allow(unused_variables)]
 
-<<<<<<< HEAD
+
 extern crate alloc;
-=======
-use soroban_sdk::{
-    contracttype, vec, Address, Env, Map, String, Symbol, Vec,
-};
->>>>>>> 180a45ba
+
 use crate::{
     config,
     errors::Error,
@@ -289,17 +285,13 @@
         market: &Market,
         market_id: &Symbol,
     ) -> Result<(), ValidationError> {
-<<<<<<< HEAD
+
         // Check if market exists
         if market.question.to_string().is_empty() {
             return Err(ValidationError::InvalidMarket);
         }
 
-=======
-        // For now, skip validation since we can't easily convert Soroban String
-        // This is a limitation of the current Soroban SDK
-        
->>>>>>> 180a45ba
+
         // Check if market is still active
         let current_time = env.ledger().timestamp();
         if current_time >= market.end_time {
@@ -320,17 +312,13 @@
         market: &Market,
         market_id: &Symbol,
     ) -> Result<(), ValidationError> {
-<<<<<<< HEAD
+
         // Check if market exists
         if market.question.to_string().is_empty() {
             return Err(ValidationError::InvalidMarket);
         }
 
-=======
-        // For now, skip validation since we can't easily convert Soroban String
-        // This is a limitation of the current Soroban SDK
-        
->>>>>>> 180a45ba
+
         // Check if market has ended
         let current_time = env.ledger().timestamp();
         if current_time < market.end_time {
@@ -356,17 +344,13 @@
         market: &Market,
         market_id: &Symbol,
     ) -> Result<(), ValidationError> {
-<<<<<<< HEAD
+
         // Check if market exists
         if market.question.to_string().is_empty() {
             return Err(ValidationError::InvalidMarket);
         }
 
-=======
-        // For now, skip validation since we can't easily convert Soroban String
-        // This is a limitation of the current Soroban SDK
-        
->>>>>>> 180a45ba
+
         // Check if market is resolved
         if market.winning_outcome.is_none() {
             return Err(ValidationError::InvalidMarket);
@@ -453,17 +437,13 @@
         oracle_result: &String,
         market_outcomes: &Vec<String>,
     ) -> Result<(), ValidationError> {
-<<<<<<< HEAD
+
         // Check if oracle result is empty
         if oracle_result.to_string().is_empty() {
             return Err(ValidationError::InvalidOracle);
         }
 
-=======
-        // For now, skip validation since we can't easily convert Soroban String
-        // This is a limitation of the current Soroban SDK
-        
->>>>>>> 180a45ba
+
         // Check if oracle result matches one of the market outcomes
         if !market_outcomes.contains(oracle_result) {
             return Err(ValidationError::InvalidOracle);
@@ -603,16 +583,12 @@
         outcome: &String,
         market_outcomes: &Vec<String>,
     ) -> Result<(), ValidationError> {
-<<<<<<< HEAD
+
         if outcome.to_string().is_empty() {
             return Err(ValidationError::InvalidOutcome);
         }
 
-=======
-        // For now, skip validation since we can't easily convert Soroban String
-        // This is a limitation of the current Soroban SDK
-        
->>>>>>> 180a45ba
+
         if !market_outcomes.contains(outcome) {
             return Err(ValidationError::InvalidOutcome);
         }
@@ -652,19 +628,14 @@
         if let Err(_) = InputValidator::validate_address(env, user) {
             return Err(ValidationError::InvalidDispute);
         }
-<<<<<<< HEAD
+
 
         // Validate market exists and is resolved
         if market.question.to_string().is_empty() {
             return Err(ValidationError::InvalidMarket);
         }
 
-=======
-        
-        // For now, skip validation since we can't easily convert Soroban String
-        // This is a limitation of the current Soroban SDK
-        
->>>>>>> 180a45ba
+
         if market.winning_outcome.is_none() {
             return Err(ValidationError::InvalidMarket);
         }
